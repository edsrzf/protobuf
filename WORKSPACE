workspace(name = "com_google_protobuf")

load("@bazel_tools//tools/build_defs/repo:http.bzl", "http_archive")
load("//:protobuf_deps.bzl", "protobuf_deps")

# Load common dependencies.
protobuf_deps()

http_archive(
    name = "submodule_gmock",
<<<<<<< HEAD
    urls = ["https://github.com/google/googletest/archive/release-1.8.1.zip"]
=======
    build_file = "@//:third_party/googletest/BUILD.bazel",
    path = "third_party/googletest",
>>>>>>> 982d5d2a
)

http_archive(
    name = "six_archive",
    build_file = "@//:six.BUILD",
    sha256 = "105f8d68616f8248e24bf0e9372ef04d3cc10104f1980f54d57b2ce73a5ad56a",
    urls = ["https://pypi.python.org/packages/source/s/six/six-1.10.0.tar.gz#md5=34eed507548117b2ab523ab14b2f8b55"],
)

http_archive(
    name = "bazel_skylib",
    sha256 = "bbccf674aa441c266df9894182d80de104cabd19be98be002f6d478aaa31574d",
    strip_prefix = "bazel-skylib-2169ae1c374aab4a09aa90e65efe1a3aad4e279b",
    urls = ["https://github.com/bazelbuild/bazel-skylib/archive/2169ae1c374aab4a09aa90e65efe1a3aad4e279b.tar.gz"],
)

bind(
    name = "python_headers",
    actual = "//util/python:python_headers",
)

bind(
    name = "gtest",
    actual = "@submodule_gmock//:gtest",
)

bind(
    name = "gtest_main",
    actual = "@submodule_gmock//:gtest_main",
)

bind(
    name = "six",
    actual = "@six_archive//:six",
)

maven_jar(
    name = "guava_maven",
    artifact = "com.google.guava:guava:18.0",
)

bind(
    name = "guava",
    actual = "@guava_maven//jar",
)

maven_jar(
    name = "gson_maven",
    artifact = "com.google.code.gson:gson:2.7",
)

bind(
    name = "gson",
    actual = "@gson_maven//jar",
)

maven_jar(
    name = "error_prone_annotations_maven",
    artifact = "com.google.errorprone:error_prone_annotations:2.3.2",
)

bind(
    name = "error_prone_annotations",
    actual = "@error_prone_annotations_maven//jar",
)<|MERGE_RESOLUTION|>--- conflicted
+++ resolved
@@ -6,14 +6,10 @@
 # Load common dependencies.
 protobuf_deps()
 
-http_archive(
+new_local_repository(
     name = "submodule_gmock",
-<<<<<<< HEAD
-    urls = ["https://github.com/google/googletest/archive/release-1.8.1.zip"]
-=======
     build_file = "@//:third_party/googletest/BUILD.bazel",
     path = "third_party/googletest",
->>>>>>> 982d5d2a
 )
 
 http_archive(
