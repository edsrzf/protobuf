--- conflicted
+++ resolved
@@ -30,11 +30,7 @@
 
 # Copyright 2007 Google Inc. All Rights Reserved.
 
-<<<<<<< HEAD
-__version__ = '3.12.0'
-=======
 __version__ = '3.12.2'
->>>>>>> 678da4f7
 
 if __name__ != '__main__':
   try:
