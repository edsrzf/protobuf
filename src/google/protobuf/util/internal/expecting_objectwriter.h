// Protocol Buffers - Google's data interchange format
// Copyright 2008 Google Inc.  All rights reserved.
// https://developers.google.com/protocol-buffers/
//
// Redistribution and use in source and binary forms, with or without
// modification, are permitted provided that the following conditions are
// met:
//
//     * Redistributions of source code must retain the above copyright
// notice, this list of conditions and the following disclaimer.
//     * Redistributions in binary form must reproduce the above
// copyright notice, this list of conditions and the following disclaimer
// in the documentation and/or other materials provided with the
// distribution.
//     * Neither the name of Google Inc. nor the names of its
// contributors may be used to endorse or promote products derived from
// this software without specific prior written permission.
//
// THIS SOFTWARE IS PROVIDED BY THE COPYRIGHT HOLDERS AND CONTRIBUTORS
// "AS IS" AND ANY EXPRESS OR IMPLIED WARRANTIES, INCLUDING, BUT NOT
// LIMITED TO, THE IMPLIED WARRANTIES OF MERCHANTABILITY AND FITNESS FOR
// A PARTICULAR PURPOSE ARE DISCLAIMED. IN NO EVENT SHALL THE COPYRIGHT
// OWNER OR CONTRIBUTORS BE LIABLE FOR ANY DIRECT, INDIRECT, INCIDENTAL,
// SPECIAL, EXEMPLARY, OR CONSEQUENTIAL DAMAGES (INCLUDING, BUT NOT
// LIMITED TO, PROCUREMENT OF SUBSTITUTE GOODS OR SERVICES; LOSS OF USE,
// DATA, OR PROFITS; OR BUSINESS INTERRUPTION) HOWEVER CAUSED AND ON ANY
// THEORY OF LIABILITY, WHETHER IN CONTRACT, STRICT LIABILITY, OR TORT
// (INCLUDING NEGLIGENCE OR OTHERWISE) ARISING IN ANY WAY OUT OF THE USE
// OF THIS SOFTWARE, EVEN IF ADVISED OF THE POSSIBILITY OF SUCH DAMAGE.

#ifndef GOOGLE_PROTOBUF_UTIL_CONVERTER_EXPECTING_OBJECTWRITER_H__
#define GOOGLE_PROTOBUF_UTIL_CONVERTER_EXPECTING_OBJECTWRITER_H__

// An implementation of ObjectWriter that automatically sets the
// gmock expectations for the response to a method. Every method
// returns the object itself for chaining.
//
// Usage:
//   // Setup
//   MockObjectWriter mock;
//   ExpectingObjectWriter ow(&mock);
//
//   // Set expectation
//   ow.StartObject("")
//       ->RenderString("key", "value")
//     ->EndObject();
//
//   // Actual testing
//   mock.StartObject(StringPiece())
//         ->RenderString("key", "value")
//       ->EndObject();

#include <cstdint>

#include <google/protobuf/stubs/common.h>
#include <google/protobuf/util/internal/object_writer.h>
#include <gmock/gmock.h>
#include <google/protobuf/stubs/strutil.h>

namespace google {
namespace protobuf {
namespace util {
namespace converter {

using testing::Eq;
using testing::IsEmpty;
using testing::NanSensitiveDoubleEq;
using testing::NanSensitiveFloatEq;
using testing::Return;
using testing::StrEq;
using testing::TypedEq;

class MockObjectWriter : public ObjectWriter {
 public:
  MockObjectWriter() {}

  MOCK_METHOD(ObjectWriter*, StartObject, (StringPiece), (override));
  MOCK_METHOD(ObjectWriter*, EndObject, (), (override));
  MOCK_METHOD(ObjectWriter*, StartList, (StringPiece), (override));
  MOCK_METHOD(ObjectWriter*, EndList, (), (override));
  MOCK_METHOD(ObjectWriter*, RenderBool, (StringPiece, bool), (override));
  MOCK_METHOD(ObjectWriter*, RenderInt32, (StringPiece, int32_t),
              (override));
  MOCK_METHOD(ObjectWriter*, RenderUint32, (StringPiece, uint32_t),
              (override));
  MOCK_METHOD(ObjectWriter*, RenderInt64, (StringPiece, int64_t),
              (override));
  MOCK_METHOD(ObjectWriter*, RenderUint64, (StringPiece, uint64_t),
              (override));
  MOCK_METHOD(ObjectWriter*, RenderDouble, (StringPiece, double),
              (override));
  MOCK_METHOD(ObjectWriter*, RenderFloat, (StringPiece, float),
              (override));
  MOCK_METHOD(ObjectWriter*, RenderString,
              (StringPiece, StringPiece), (override));
<<<<<<< HEAD
  MOCK_METHOD(ObjectWriter*, RenderBytes, (StringPiece, StringPiece), (override));
=======
  MOCK_METHOD(ObjectWriter*, RenderBytes, (StringPiece, StringPiece),
              (override));
>>>>>>> f78fefc1
  MOCK_METHOD(ObjectWriter*, RenderNull, (StringPiece), (override));
};

class ExpectingObjectWriter : public ObjectWriter {
 public:
  explicit ExpectingObjectWriter(MockObjectWriter* mock) : mock_(mock) {}

  virtual ObjectWriter* StartObject(StringPiece name) {
    (name.empty() ? EXPECT_CALL(*mock_, StartObject(IsEmpty()))
                  : EXPECT_CALL(*mock_, StartObject(Eq(std::string(name)))))
        .WillOnce(Return(mock_))
        .RetiresOnSaturation();
    return this;
  }

  virtual ObjectWriter* EndObject() {
    EXPECT_CALL(*mock_, EndObject())
        .WillOnce(Return(mock_))
        .RetiresOnSaturation();
    return this;
  }

  virtual ObjectWriter* StartList(StringPiece name) {
    (name.empty() ? EXPECT_CALL(*mock_, StartList(IsEmpty()))
                  : EXPECT_CALL(*mock_, StartList(Eq(std::string(name)))))
        .WillOnce(Return(mock_))
        .RetiresOnSaturation();
    return this;
  }

  virtual ObjectWriter* EndList() {
    EXPECT_CALL(*mock_, EndList())
        .WillOnce(Return(mock_))
        .RetiresOnSaturation();
    return this;
  }

  virtual ObjectWriter* RenderBool(StringPiece name, bool value) {
    (name.empty()
         ? EXPECT_CALL(*mock_, RenderBool(IsEmpty(), TypedEq<bool>(value)))
         : EXPECT_CALL(*mock_,
                       RenderBool(Eq(std::string(name)), TypedEq<bool>(value))))
        .WillOnce(Return(mock_))
        .RetiresOnSaturation();
    return this;
  }

  virtual ObjectWriter* RenderInt32(StringPiece name, int32_t value) {
    (name.empty()
         ? EXPECT_CALL(*mock_, RenderInt32(IsEmpty(), TypedEq<int32_t>(value)))
         : EXPECT_CALL(*mock_, RenderInt32(Eq(std::string(name)),
                                           TypedEq<int32_t>(value))))
        .WillOnce(Return(mock_))
        .RetiresOnSaturation();
    return this;
  }

  virtual ObjectWriter* RenderUint32(StringPiece name, uint32_t value) {
    (name.empty() ? EXPECT_CALL(*mock_, RenderUint32(IsEmpty(),
                                                     TypedEq<uint32_t>(value)))
                  : EXPECT_CALL(*mock_, RenderUint32(Eq(std::string(name)),
                                                     TypedEq<uint32_t>(value))))
        .WillOnce(Return(mock_))
        .RetiresOnSaturation();
    return this;
  }

  virtual ObjectWriter* RenderInt64(StringPiece name, int64_t value) {
    (name.empty()
         ? EXPECT_CALL(*mock_, RenderInt64(IsEmpty(), TypedEq<int64_t>(value)))
         : EXPECT_CALL(*mock_, RenderInt64(Eq(std::string(name)),
                                           TypedEq<int64_t>(value))))
        .WillOnce(Return(mock_))
        .RetiresOnSaturation();
    return this;
  }

  virtual ObjectWriter* RenderUint64(StringPiece name, uint64_t value) {
    (name.empty() ? EXPECT_CALL(*mock_, RenderUint64(IsEmpty(),
                                                     TypedEq<uint64_t>(value)))
                  : EXPECT_CALL(*mock_, RenderUint64(Eq(std::string(name)),
                                                     TypedEq<uint64_t>(value))))
        .WillOnce(Return(mock_))
        .RetiresOnSaturation();
    return this;
  }

  virtual ObjectWriter* RenderDouble(StringPiece name, double value) {
    (name.empty()
         ? EXPECT_CALL(*mock_,
                       RenderDouble(IsEmpty(), NanSensitiveDoubleEq(value)))
         : EXPECT_CALL(*mock_, RenderDouble(Eq(std::string(name)),
                                            NanSensitiveDoubleEq(value))))
        .WillOnce(Return(mock_))
        .RetiresOnSaturation();
    return this;
  }

  virtual ObjectWriter* RenderFloat(StringPiece name, float value) {
    (name.empty()
         ? EXPECT_CALL(*mock_,
                       RenderFloat(IsEmpty(), NanSensitiveFloatEq(value)))
         : EXPECT_CALL(*mock_, RenderFloat(Eq(std::string(name)),
                                           NanSensitiveFloatEq(value))))
        .WillOnce(Return(mock_))
        .RetiresOnSaturation();
    return this;
  }

  virtual ObjectWriter* RenderString(StringPiece name,
                                     StringPiece value) {
    (name.empty() ? EXPECT_CALL(*mock_, RenderString(IsEmpty(),
                                                     TypedEq<StringPiece>(
                                                         std::string(value))))
                  : EXPECT_CALL(*mock_, RenderString(Eq(std::string(name)),
                                                     TypedEq<StringPiece>(
                                                         std::string(value)))))
        .WillOnce(Return(mock_))
        .RetiresOnSaturation();
    return this;
  }
  virtual ObjectWriter* RenderBytes(StringPiece name, StringPiece value) {
    (name.empty()
         ? EXPECT_CALL(*mock_, RenderBytes(IsEmpty(), TypedEq<StringPiece>(
                                                          value.ToString())))
         : EXPECT_CALL(*mock_,
                       RenderBytes(Eq(std::string(name)),
                                   TypedEq<StringPiece>(value.ToString()))))
        .WillOnce(Return(mock_))
        .RetiresOnSaturation();
    return this;
  }

  virtual ObjectWriter* RenderNull(StringPiece name) {
    (name.empty() ? EXPECT_CALL(*mock_, RenderNull(IsEmpty()))
                  : EXPECT_CALL(*mock_, RenderNull(Eq(std::string(name))))
                        .WillOnce(Return(mock_))
                        .RetiresOnSaturation());
    return this;
  }

 private:
  MockObjectWriter* mock_;

  GOOGLE_DISALLOW_IMPLICIT_CONSTRUCTORS(ExpectingObjectWriter);
};

}  // namespace converter
}  // namespace util
}  // namespace protobuf
}  // namespace google

#endif  // GOOGLE_PROTOBUF_UTIL_CONVERTER_EXPECTING_OBJECTWRITER_H__<|MERGE_RESOLUTION|>--- conflicted
+++ resolved
@@ -93,12 +93,8 @@
               (override));
   MOCK_METHOD(ObjectWriter*, RenderString,
               (StringPiece, StringPiece), (override));
-<<<<<<< HEAD
-  MOCK_METHOD(ObjectWriter*, RenderBytes, (StringPiece, StringPiece), (override));
-=======
   MOCK_METHOD(ObjectWriter*, RenderBytes, (StringPiece, StringPiece),
               (override));
->>>>>>> f78fefc1
   MOCK_METHOD(ObjectWriter*, RenderNull, (StringPiece), (override));
 };
 
