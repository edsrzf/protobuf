<<<<<<< HEAD
2022-07-01 Unreleased version
  C++
  * cpp_generated_lib_linked support is removed in protoc
  * Reduced .pb.o object file size slightly by explicitly instantiating
    InternalMetadata templates in the runtime.
  * Add C++20 keywords guarded by PROTOBUF_FUTURE_CPP20_KEYWORDS
  * Fixed crash in ThreadLocalStorage for pre-C++17 compilers on 32-bit ARM.
  * Clarified that JSON API non-OK statuses are not a stable API.
  * Added a default implementation of MessageDifferencer::Reporter methods.
  * proto2::MapPair is now an alias to std::pair.
  * Hide C++ RepeatedField::UnsafeArenaSwap
  * Use table-driven parser for reflection based objects.
  * Update Map's InternalSwap() to take a pointer to the other Map.
  * Add ARM-optimized Varint decoding functions.
  * Minor optimization for parsing groups
  * Declare ReflectiveProtoHook class
  * Reduce size of VarintParse code in protocol buffers, by calling the shared
    routine after handling just one-byte varint encoding inline, rather than
    handling one-byte and two-byte varints inline.
  * Avoid inlining some large heavily duplicated routines in repeated_ptr_field.h
  * Add ReflectiveProtoHook to Reflection.
  * Turns on table-driven parser for reflection based objects.
  * Save code space by avoiding inlining of large-in-aggregate code-space MessageLite::~MessageLite destructor.
  * Undefine the macro `linux` when compiling protobuf
  * Reduce memory consumption of MessageSet parsing.
  * Save code space by avoiding inlining of large-in-aggregate code-space MessageLite::~MessageLite destructor.
  * Breaking change: delete Arena::Init
  * Make a PROTOBUF_POISON/UNPOISON to reduce noise in the source
  * Put alignment functions in "arena_align.h"
  * Split off `cleanup` arena functions into "arena_cleanup.h"
  * Fix signed / unsigned match in CHECK_EQ
  * Kill Atomic<>. it's not pulling it's weight
  * Move AllocationPolicy out of arena_impl, and unify arena_config for bazel
  * Fix failure case in table-driven parser.
  * Add a new JSON parser.
  * Removed old JSON parsing code.
  * Introduce the Printer::{SetRedactDebugString,SetRandomizeDebugString} private flags.
  * Introduce global flags to control Printer::{SetRedactDebugString, SetRandomizeDebugString}.
  * proto3 string fields no longer trigger clang-tidy warning bugprone-branch-clone.
  * Fix the API of DescriptorUpgrader::set_allow_unknown_dependencies to set to True always, and to populate into the DescriptorPool as well.
  * Report line numbers consistently in text-format deprecated-field warnings.
  * Reserve C++20 keywords
  * Fixed C++ code generation for protos that use int32_t, uint32_t, int64_t, uint64_t, size_t as field names.
  * Annotate generated C++ public aliases for enum types.
  * Change default arena max block size from 8K to 32K.


  Kotlin
  * Suppress deprecation warnings in Kotlin generated code.
  * Kotlin generated code comments now use kdoc format instead of javadoc.
  * Escape keywords in package names in proto generated code
  * Add Kotlin enum int value getters and setters

  Java
  * Performance improvement for repeated use of FieldMaskUtil#merge by caching
    constructed FieldMaskTrees.
  * Optimized Java proto serialization gencode for protos having many extension ranges with few fields in between.
  * More thoroughly annotate public generated code in Java lite protocol buffers.
  * Fixed Bug in proto3 java lite repeated enum fields. Failed to call copyOnWrite before modifying previously built message. Causes modification to already "built" messages that should be immutable.
  * Fix Java reflection serialization of empty packed fields.
  * Refactoring java full runtime to reuse sub-message builders and prepare to migrate parsing logic from parse constructor to builder.
  * Fix TextFormat parser to build up recurring (but supposedly not repeated) sub-messages directly from text rather than building a new sub-message and merging the fully formed message into the existing field.
  * Make message-type extensions merge from wire-format instead of building up instances and merging afterwards. This has much better performance.
  * Change the Lite runtime to prefer merging from the wireformat into mutable messages rather than building up a new immutable object before merging. This way results in fewer allocations and copy operations.
  * Move proto wireformat parsing functionality from the private "parsing constructor" to the Builder class.
  * Refactoring java full runtime to reuse sub-message builders and prepare to migrate parsing logic from parse constructor to builder.
  * Move proto wireformat parsing functionality from the private "parsing constructor" to the Builder class.
  * Change the Lite runtime to prefer merging from the wireformat into mutable messages rather than building up a new immutable object before merging. This way results in fewer allocations and copy operations.
  * Make message-type extensions merge from wire-format instead of building up instances and merging afterwards. This has much better performance.
  * Fix TextFormat parser to build up recurring (but supposedly not repeated) sub-messages directly from text rather than building a new sub-message and merging the fully formed message into the existing field.
  * Fix bug in nested builder caching logic where cleared sub-field builders would remain dirty after a clear and build in a parent layer. https://github.com/protocolbuffers/protobuf/issues/10624
  * Performance test for TextFormat to verify fix for https://github.com/protocolbuffers/protobuf/security/advisories/GHSA-h4h5-3hr4-j3g2

  Python
  * Changes ordering of printed fields in .pyi files from lexicographic to the same ordering found in the proto descriptor.
  * Adds GeneratedCodeInfo annotations to python proto .pyi outputs as a base64 encoded docstring in the last line of the .pyi file for code analysis tools.
  * Fix message factory's behavior in python cpp extension to return same message classes for same descriptor, even if the factories are different.
  * Add type annotation for enum value fields in enum classes.

  Compiler
  * Print full path name of source .proto file on error
  * Include proto message type in the annotation comments.
=======
2022-11-29 version 21.10 (C++/Java/Python/PHP/Objective-C/C#/Ruby)

  Java
  * Use bit-field int values in buildPartial to skip work on unset groups of fields. (#10960)
  * Mark nested builder as clean after clear is called (#10984)
  UPB
  * Fix UPB_LIKELY() for 32-bit Windows builds; update protobuf_deps to point to the current upb 21.x (#11028)
  Other
  * Add public modifiers to kotlin code (#11068)
>>>>>>> d024e3bc

2022-10-26 version 21.9 (C++/Java/Python/PHP/Objective-C/C#/Ruby)

  C++
  * Update zlib to 1.2.13 (#10819)

  Python
  * Target MacOS 10.9 to fix #10799 (#10807)

  Ruby
  * Replace libc strdup usage with internal impl to restore musl compat (#10818)

2022-10-18 version 21.8 (C++/Java/Python/PHP/Objective-C/C#/Ruby)

  Other
  * Fix for grpc.tools #17995 & protobuf #7474 (handle UTF-8 paths in argumentfile) (#10721)

  C++
  * 21.x No longer define no_threadlocal on OpenBSD (#10743)

  Java
  * Mark default instance as immutable first to avoid race during static initialization of default instances (#10771)

  Ruby
  * Auto capitalize enums name in Ruby (#10454) (#10763)

2022-09-29 version 21.7 (C++/Java/Python/PHP/Objective-C/C#/Ruby)
  Java
  * Refactoring java full runtime to reuse sub-message builders and prepare to
    migrate parsing logic from parse constructor to builder.
  * Move proto wireformat parsing functionality from the private "parsing
    constructor" to the Builder class.
  * Change the Lite runtime to prefer merging from the wireformat into mutable
    messages rather than building up a new immutable object before merging. This
    way results in fewer allocations and copy operations.
  * Make message-type extensions merge from wire-format instead of building up
    instances and merging afterwards. This has much better performance.
  * Fix TextFormat parser to build up recurring (but supposedly not repeated)
    sub-messages directly from text rather than building a new sub-message and
    merging the fully formed message into the existing field.

2022-09-13 version 21.6 (C++/Java/Python/PHP/Objective-C/C#/Ruby)

C++
* Reduce memory consumption of MessageSet parsing

2022-08-09 version 21.5 (C++/Java/Python/PHP/Objective-C/C#/Ruby)

  PHP
  * Added getContainingOneof and getRealContainingOneof to descriptor.
  * fix PHP readonly legacy files for nested messages

  Python
  * Fixed comparison of maps in Python.

2022-07-25 version 21.4 (C++/Java/Python/PHP/Objective-C/C#/Ruby)

  C++
  * Reduce the required alignment of ArenaString from 8 to 4 (#10298)


2022-07-19 version 21.3 (C++/Java/Python/PHP/Objective-C/C#/Ruby)
  C++
  * Add header search paths to Protobuf-C++.podspec (#10024)
  * Fixed Visual Studio constinit errors (#10232)
  * Fix #9947: make the ABI compatible between debug and non-debug builds (#10271)

  UPB
  * Allow empty package names (fixes behavior regression in 4.21.0)
  * Fix a SEGV bug when comparing a non-materialized sub-message (#10208)
  * Fix several bugs in descriptor mapping containers (eg. descriptor.services_by_name)
    * for x in mapping now yields keys rather than values, to match Python conventions and the behavior of the old library.
    * Lookup operations now correctly reject unhashable types as map keys.
    * We implement repr() to use the same format as dict.
  * Fix maps to use the ScalarMapContainer class when appropriate
  * Fix bug when parsing an unknown value in a proto2 enum extension (protocolbuffers/upb#717)

  PHP
  * Add "readonly" as a keyword for PHP and add previous classnames to descriptor pool (#10041)

  Python
  * Make //:protobuf_python and //:well_known_types_py_pb2 public (#10118)

  Bazel
  * Add back a filegroup for :well_known_protos (#10061)

2022-06-27 version 21.2 (C++/Java/Python/PHP/Objective-C/C#/Ruby)
  C++
  * ArenaString improvements (fix alignment issue)

  PHP
  * API changes for OneOf  (#10102)


2022-05-27 version 21.1 (C++/Java/Python/PHP/Objective-C/C#/Ruby)

  C++
  * cmake: Revert "Fix cmake install targets (#9822)" (#10060)
  * Remove Abseil dependency from CMake build (#10056)

  Python
  * Update python wheel metadata with more information incl. required python version (#10058)
  * Fix segmentation fault when instantiating field via repeated field assignment (#10066)

2022-05-25 version 21.0 (C++/Java/Python/PHP/Objective-C/C#/Ruby)

  C++
  * cmake: Call get_filename_component() with DIRECTORY mode instead of PATH mode (#9614)
  * Escape GetObject macro inside protoc-generated code (#9739)
  * Update CMake configuration to add a dependency on Abseil (#9793)
  * Fix cmake install targets (#9822)
  * Use __constinit only in GCC 12.2 and up (#9936)

  Java
  * Update protobuf_version.bzl to separate protoc and per-language java … (#9900)

  Python
  * Increment python major version to 4 in version.json for python upb (#9926)
  * The C extension module for Python has been rewritten to use the upb library.
    This is expected to deliver significant performance benefits, especially when
    parsing large payloads.  There are some minor breaking changes, but these
    should not impact most users.  For more information see:
    https://developers.google.com/protocol-buffers/docs/news/2022-05-06#python-updates
  * Fixed win32 build and fixed str(message) on all Windows platforms. (#9976)
  * The binary wheel for macOS now supports Apple silicon.

  PHP
  * [PHP] fix PHP build system (#9571)
  * Fix building packaged PHP extension (#9727)
  * fix: reserve "ReadOnly" keyword for PHP 8.1 and add compatibility (#9633)
  * fix: phpdoc syntax for repeatedfield parameters (#9784)
  * fix: phpdoc for repeatedfield (#9783)
  * Change enum string name for reserved words (#9780)
  * chore: [PHP] fix phpdoc for MapField keys (#9536)
  * Fixed PHP SEGV by not writing to shared memory for zend_class_entry. (#9996)

  Ruby
  * Allow pre-compiled binaries for ruby 3.1.0 (#9566)
  * Implement `respond_to?` in RubyMessage (#9677)
  * [Ruby] Fix RepeatedField#last, #first inconsistencies (#9722)
  * Do not use range based UTF-8 validation in truffleruby (#9769)
  * Improve range handling logic of `RepeatedField` (#9799)
  * Support x64-mingw-ucrt platform

  Other
  * [Kotlin] remove redundant public modifiers for compiled code (#9642)
  * [C#] Update GetExtension to support getting typed value (#9655)
  * Fix invalid dependency manifest when using `descriptor_set_out` (#9647)
  * Fix C# generator handling of a field named "none" in a oneof (#9636)
  * Add initial version.json file for 21-dev (#9840)
  * Remove duplicate java generated code (#9909)
  * Cherry-pick PR #9981 into 21.x branch (#10000)


2022-05-19 version 21.0-rc2(C++/Java/Python/PHP/Objective-C/C#/Ruby)

  Python
  * Fix windows builds
  * Throw more helpful error if generated code is out of date
  * Fixed two reference leaks

  Ruby
  * Support x64-mingw-ucrt platform

  PHP
  * Fix SEGV by not writing to shared memory for zend_class_entry

  C#
  * Suppress warning CS8981

  Other
  * Fix Maven release to release actual osx_aarch64 binary
  * Fix protoc zips to have the proto files for well known types

2022-05-10 version 21.0-rc1 (C++/Java/Python/PHP/Objective-C/C#/Ruby)

  C++
  * Rename main cmake/CMakeLists.txt to CMakeLists.txt (#9603)
  * avoid allocating memory if all extension are cleared (#9345)
  * cmake: Call get_filename_component() with DIRECTORY mode instead of PATH mode (#9614)
  * Escape GetObject macro inside protoc-generated code (#9739)
  * Update CMake configuration to add a dependency on Abseil (#9793)
  * Use __constinit only in GCC 12.2 and up (#9936)
  * Refactor generated message class layout
  * Optimize tokenizer ParseInteger by removing division
  * Reserve exactly the right amount of capacity in ExtensionSet::MergeFrom
  * Parse FLT_MAX correctly when represented in JSON

  Java
  * Update protobuf_version.bzl to separate protoc and per-language java … (#9900)
  * 6x speedup in ArrayEncoder.writeUInt32NotTag
  * Java generated code is no longer compatible with runtimes 2.6.1 and earlier

  Python
  * Increment python major version to 4 in version.json for python upb (#9926)
  * The C extension module for Python has been rewritten to use the upb library.
    This is expected to deliver significant performance benefits, especially when
    parsing large payloads.  There are some minor breaking changes, but these
    should not impact most users.  For more information see:
    https://developers.google.com/protocol-buffers/docs/news/2022-05-06#python-updates
  * Due to the breaking changes for Python, the major version number for Python
    has been incremented.
  * The binary wheel for macOS now supports Apple silicon.
  * In TextFormat, transform UnicodeDecodeError into ParseError.


  PHP
  * chore: [PHP] fix phpdoc for MapField keys (#9536)
  * [PHP] Remove unnecessary zval initialization (#9600)
  * [PHP] fix PHP build system (#9571)
  * Fix building packaged PHP extension (#9727)
  * fix: reserve "ReadOnly" keyword for PHP 8.1 and add compatibility (#9633)
  * fix: phpdoc syntax for repeatedfield parameters (#9784)
  * fix: phpdoc for repeatedfield (#9783)
  * Change enum string name for reserved words (#9780)
  * Fixed composer.json to only advertise compatibility with PHP 7.0+.  (#9819)

  Ruby
  * Allow pre-compiled binaries for ruby 3.1.0 (#9566)
  * Implement `respond_to?` in RubyMessage (#9677)
  * [Ruby] Fix RepeatedField#last, #first inconsistencies (#9722)
  * Do not use range based UTF-8 validation in truffleruby (#9769)
  * Improve range handling logic of `RepeatedField` (#9799)
  * Disable the aarch64 build on macOS until it can be fixed. (#9816)

  Other
  * [Kotlin] remove redundant public modifiers for compiled code (#9642)
  * [C#] Update GetExtension to support getting typed value (#9655)
  * Fix invalid dependency manifest when using `descriptor_set_out` (#9647)
  * Fix C# generator handling of a field named "none" in a oneof (#9636)
  * Add initial version.json file for 21-dev (#9840)
  * Remove duplicate java generated code (#9909)
  * Fix versioning issues in 3.20.0

  Compiler
  * Protoc outputs the list of suggested field numbers when invalid field
    numbers are specified in the .proto file.
  * Require package names to be less than 512 bytes in length

2022-04-21 version 3.20.1 (C++/Java/Python/PHP/Objective-C/C#/Ruby/JavaScript)

  PHP
  * Fix building packaged PHP extension (#9727)

  Other
  * Fix versioning issues in 3.20.0

2022-03-04 version 3.20.0 (C++/Java/Python/PHP/Objective-C/C#/Ruby/JavaScript)

  Ruby
  * Dropped Ruby 2.3 and 2.4 support for CI and releases. (#9311)
  * Added Ruby 3.1 support for CI and releases (#9566).
  * Message.decode/encode: Add recursion_limit option (#9218/#9486)
  * Allocate with xrealloc()/xfree() so message allocation is visible to the
    Ruby GC.  In certain tests this leads to much lower memory usage due to more
    frequent GC runs (#9586).
  * Fix conversion of singleton classes in Ruby (#9342)
  * Suppress warning for intentional circular require (#9556)
  * JSON will now output shorter strings for double and float fields when possible
    without losing precision.
  * Encoding and decoding of binary format will now work properly on big-endian
    systems.
  * UTF-8 verification was fixed to properly reject surrogate code points.
  * Unknown enums for proto2 protos now properly implement proto2's behavior of
    putting such values in unknown fields.

  Java
  * Revert "Standardize on Array copyOf" (#9400)
  * Resolve more java field accessor name conflicts (#8198)
  * Don't support map fields in DynamicMessage.Builder.{getFieldBuilder,getRepeatedFieldBuilder}
  * Fix parseFrom to only throw InvalidProtocolBufferException
  * InvalidProtocolBufferException now allows arbitrary wrapped Exception types.
  * Fix bug in `FieldSet.Builder.mergeFrom`
  * Flush CodedOutputStream also flushes underlying OutputStream
  * When oneof case is the same and the field type is Message, merge the
    subfield. (previously it was replaced.)’
  * Add @CheckReturnValue to some protobuf types
  * Report original exceptions when parsing JSON
  * Add more info to @deprecated javadoc for set/get/has methods
  * Fix initialization bug in doc comment line numbers
  * Fix comments for message set wire format.

  Kotlin
  * Add test scope to kotlin-test for protobuf-kotlin-lite (#9518)
  * Add orNull extensions for optional message fields.
  * Add orNull extensions to all proto3 message fields.

  Python
  * Dropped support for Python < 3.7 (#9480)
  * Protoc is now able to generate python stubs (.pyi) with --pyi_out
  * Pin multibuild scripts to get manylinux1 wheels back (#9216)
  * Fix type annotations of some Duration and Timestamp methods.
  * Repeated field containers are now generic in field types and could be used
    in type annotations.
  * Protobuf python generated codes are simplified. Descriptors and message
    classes' definitions are now dynamic created in internal/builder.py.
    Insertion Points for messages classes are discarded.
  * has_presence is added for FieldDescriptor in python
  * Loosen indexing type requirements to allow valid __index__() implementations
    rather than only PyLongObjects.
  * Fix the deepcopy bug caused by not copying message_listener.
  * Added python JSON parse recursion limit (default 100)
  * Path info is added for python JSON parse errors
  * Pure python repeated scalar fields will not able to pickle. Convert to list
    first.
  * Timestamp.ToDatetime() now accepts an optional tzinfo parameter. If
    specified, the function returns a timezone-aware datetime in the given time
    zone. If omitted or None, the function returns a timezone-naive UTC datetime
    (as previously).
  * Adds client_streaming and server_streaming fields to MethodDescriptor.
  * Add "ensure_ascii" parameter to json_format.MessageToJson. This allows smaller
    JSON serializations with UTF-8 or other non-ASCII encodings.
  * Added experimental support for directly assigning numpy scalars and array.
  * Improve the calculation of public_dependencies in DescriptorPool.
  * [Breaking Change] Disallow setting fields to numpy singleton arrays or repeated fields to numpy
    multi-dimensional arrays. Numpy arrays should be indexed or flattened explicitly before assignment.

  Compiler
  * Migrate IsDefault(const std::string*) and UnsafeSetDefault(const std::string*)
  * Implement strong qualified tags for TaggedPtr
  * Rework allocations to power-of-two byte sizes.
  * Migrate IsDefault(const std::string*) and UnsafeSetDefault(const std::string*)
  * Implement strong qualified tags for TaggedPtr
  * Make TaggedPtr Set...() calls explicitly spell out the content type.
  * Check for parsing error before verifying UTF8.
  * Enforce a maximum message nesting limit of 32 in the descriptor builder to
    guard against stack overflows
  * Fixed bugs in operators for RepeatedPtrIterator
  * Assert a maximum map alignment for allocated values
  * Fix proto1 group extension protodb parsing error
  * Do not log/report the same descriptor symbol multiple times if it contains
    more than one invalid character.
  * Add UnknownFieldSet::SerializeToString and SerializeToCodedStream.
  * Remove explicit default pointers and deprecated API from protocol compiler

  Arenas
  * Change Repeated*Field to reuse memory when using arenas.
  * Implements pbarenaz for profiling proto arenas
  * Introduce CreateString() and CreateArenaString() for cleaner semantics
  * Fix unreferenced parameter for MSVC builds
  * Add UnsafeSetAllocated to be used for one-of string fields.
  * Make Arena::AllocateAligned() a public function.
  * Determine if ArenaDtor related code generation is necessary in one place.
  * Implement on demand register ArenaDtor for InlinedStringField

  C++
  * Enable testing via CTest (#8737)
  * Add option to use external GTest in CMake (#8736)
  * CMake: Set correct sonames for libprotobuf-lite.so and libprotoc.so (#8635) (#9529)
  * Add cmake option `protobuf_INSTALL` to not install files (#7123)
  * CMake: Allow custom plugin options e.g. to generate mocks (#9105)
  * CMake: Use linker version scripts (#9545)
  * Manually *struct Cord fields to work better with arenas.
  * Manually destruct map fields.
  * Generate narrower code
  * Fix https://github.com/protocolbuffers/protobuf/issues/9378 by removing
    shadowed _cached_size_ field
  * Remove GetPointer() and explicit nullptr defaults.
  * Add proto_h flag for speeding up large builds
  * Add missing overload for reference wrapped fields.
  * Add MergedDescriptorDatabase::FindAllFileNames()
  * RepeatedField now defines an iterator type instead of using a pointer.
  * Remove obsolete macros GOOGLE_PROTOBUF_HAS_ONEOF and GOOGLE_PROTOBUF_HAS_ARENAS.

  PHP
  * Fix: add missing reserved classnames (#9458)
  * PHP 8.1 compatibility (#9370)

  C#
  * Fix trim warnings (#9182)
  * Fixes NullReferenceException when accessing FieldDescriptor.IsPacked (#9430)
  * Add ToProto() method to all descriptor classes (#9426)
  * Add an option to preserve proto names in JsonFormatter (#6307)

  Objective-C
  * Add prefix_to_proto_package_mappings_path option. (#9498)
  * Rename `proto_package_to_prefix_mappings_path` to `package_to_prefix_mappings_path`. (#9552)
  * Add a generation option to control use of forward declarations in headers. (#9568)

2022-01-28 version 3.19.4 (C++/Java/Python/PHP/Objective-C/C#/Ruby/JavaScript)

  Python
  * Make libprotobuf symbols local on OSX to fix issue #9395 (#9435)

  Ruby
  * Fixed a data loss bug that could occur when the number of `optional`
    fields in a message is an exact multiple of 32. (#9440).

  PHP
  * Fixed a data loss bug that could occur when the number of `optional`
    fields in a message is an exact multiple of 32. (#9440).

2022-01-10 version 3.19.3 (C++/Java/Python/PHP/Objective-C/C#/Ruby/JavaScript)

  Python
  * Fix missing Windows wheel for Python 3.10 on PyPI

2022-01-05 version 3.19.2 (C++/Java/Python/PHP/Objective-C/C#/Ruby/JavaScript)

  Java
  * Improve performance characteristics of UnknownFieldSet parsing (#9371)
  * This release addresses a Security Advisory for Java users
   (https://github.com/protocolbuffers/protobuf/security/advisories/GHSA-wrvw-hg22-4m67)

2022-01-05 version 3.18.2 (C++/Java/Python/PHP/Objective-C/C#/Ruby/JavaScript)

  Java
  * Improve performance characteristics of UnknownFieldSet parsing (#9371)
  * This release addresses a Security Advisory for Java users
   (https://github.com/protocolbuffers/protobuf/security/advisories/GHSA-wrvw-hg22-4m67)

2022-01-05 version 3.16.1 (Java)

  Java
  * Improve performance characteristics of UnknownFieldSet parsing (#9371)
  * This release addresses a Security Advisory for Java users
   (https://github.com/protocolbuffers/protobuf/security/advisories/GHSA-wrvw-hg22-4m67)

2021-10-28 version 3.19.1 (C++/Java/Python/PHP/Objective-C/C#/Ruby/JavaScript)

  Bazel
  * Ensure that release archives contain everything needed for Bazel (#9131)
  * Align dependency handling with Bazel best practices (#9165)

  JavaScript
  * Fix `ReferenceError: window is not defined` when getting the global object (#9156)

  Ruby
  * Fix memory leak in MessageClass.encode (#9150)

2021-10-15 version 3.19.0 (C++/Java/Python/PHP/Objective-C/C#/Ruby/JavaScript)

  C++
  * Make proto2::Message::DiscardUnknownFields() non-virtual
  * Separate RepeatedPtrField into its own header file
  * For default floating point values of 0, consider all bits significant
  * cmake: support `MSVC_RUNTIME_LIBRARY` property (#8851)
  * Fix shadowing warnings (#8926)
  * Fix for issue #8484, constant initialization doesn't compile in msvc clang-cl environment (#8993)
  * Fix build on AIX and SunOS (#8373) (#9065)
  * Add Android stlport and default toolchains to BUILD. (#8290)

  Java
  * For default floating point values of 0, consider all bits significant
  * Annotate `//java/com/google/protobuf/util/...` with nullness annotations
  * Use ArrayList copy constructor (#7853)

  Kotlin
  * Switch Kotlin proto DSLs to be implemented with inline value classes
  * Fix inlining and deprecation for repeated string fields in kotlin (#9120)

  Python
  * Proto2 DecodeError now includes message name in error message
  * Make MessageToDict convert map keys to strings (#8122)
  * Add python-requires in setup.py (#8989)
  * Add python 3.10 (#9034)

  JavaScript
  * Skip exports if not available by CommonJS (#8856)
  * JS: Comply with CSP no-unsafe-eval. (#8864)

  PHP
  * Added "object" as a reserved name for PHP (#8962)

  Ruby
  * Override Map.clone to use Map's dup method (#7938)
  * Ruby: build extensions for arm64-darwin (#8232)
  * Add class method Timestamp.from_time to ruby well known types (#8562)
  * Adopt pure ruby DSL implementation for JRuby (#9047)
  * Add size to Map class (#8068)
  * Fix for descriptor_pb.rb: google/protobuf should be required first (#9121)

  C#
  * Correctly set ExtensionRegistry when parsing with MessageParser, but using an already existing CodedInputStream (#7246)
  * [C#] Make FieldDescriptor propertyName public (#7642)

2021-10-04 version 3.18.1 (C++/Java/Python/PHP/Objective-C/C#/Ruby/JavaScript)

  Python
  * Update setup.py to reflect that we now require at least Python 3.5 (#8989)
  * Performance fix for DynamicMessage: force GetRaw() to be inlined (#9023)

  Ruby
  * Update ruby_generator.cc to allow proto2 imports in proto3 (#9003)

2021-09-13 version 3.18.0 (C++/Java/Python/PHP/Objective-C/C#/Ruby/JavaScript)

  Python
  * Removed Python 2.x support.
  * Pure python descriptor_pool.AddSerializedFile() will always build the
    file and return FileDescriptor which is same with python c++ extension
  * type errors thrown by MergeFrom now report fully qualified class names
  * Protobuf python generated code are simplified. Some platforms that uses
    "is"("is not") to compare the enum or descriptor's label/type may fail,
    should use "=="("!=") instead.

  C++
  * Generated code now uses the c++11 standard integer types int{32,64}_t and
    uint{32,64}_t
  * Reduce memory usage of the DescriptorPool type.
  * Moved the zero-argument New() method on messages to the base class (internal
    optimization).
  * Unused return values marked with `PROTOBUF_MUST_USE_RESULT` are now
    correctly attributed.
  * Demotes PrintPath log for maps in MessageDifferencer down from WARNING to
    INFO.
  * Make sure FullMessageName() is always private.
  * Fix race condition in EnumDescriptor.
  * Remove MessageLite::GetMaybeArenaPointer.

  Java
  * Add @deprecated javadoc for set/get/has methods
  * correctly decode \? escape sequence in text protos
  * Avoid depending on Objects.requireNonNull() until we can verify that no
    users are depending on older Android versions.
  * disallow null string map values in put and putAll
  * Add `@CheckReturnValue` to `ByteString` API.
  * Make the `hasPresence` method public in `FieldDescriptor`.
  * Report more detailed messages in Duration and Timestamp proto parsing
    errors.
  * New Timestamps.fromDate utility method that converts a java.util.Date to a
    Timestamp proto object.

  Kotlin
  * Generated Kotlin code is Explicit API mode compatible

2021-09-13 version 3.18.0 (C++/Java/Python/PHP/Objective-C/C#/Ruby/JavaScript)
  C++
  * Fix warnings raised by clang 11 (#8664)
  * Make StringPiece constructible from std::string_view (#8707)
  * Add missing capability attributes for LLVM 12 (#8714)
  * Stop using std::iterator (deprecated in C++17). (#8741)
  * Move field_access_listener from libprotobuf-lite to libprotobuf (#8775)
  * Fix #7047 Safely handle setlocale (#8735)
  * Remove deprecated version of SetTotalBytesLimit() (#8794)
  * Support arena allocation of google::protobuf::AnyMetadata (#8758)
  * Fix undefined symbol error around SharedCtor() (#8827)
  * Fix default value of enum(int) in json_util with proto2 (#8835)
  * Better Smaller ByteSizeLong
  * Introduce event filters for inject_field_listener_events
  * Reduce memory usage of DescriptorPool
  * For lazy fields copy serialized form when allowed.
  * Re-introduce the InlinedStringField class
  * v2 access listener
  * Reduce padding in the proto's ExtensionRegistry map.
  * GetExtension performance optimizations
  * Make tracker a static variable rather than call static functions
  * Support extensions in field access listener
  * Annotate MergeFrom for field access listener
  * Fix incomplete types for field access listener
  * Add map_entry/new_map_entry to SpecificField in MessageDifferencer. They
    record the map items which are different in MessageDifferencer's reporter.
  * Reduce binary size due to fieldless proto messages
  * TextFormat: ParseInfoTree supports getting field end location in addition to
    start.
  * Fix repeated enum extension size in field listener
  * Enable Any Text Expansion for Descriptors::DebugString()
  * Switch from int{8,16,32,64} to int{8,16,32,64}_t
  * Reduce memory usage of the DescriptorPool type.

  Java
  * Fix errorprone conflict (#8723)
  * Removing deprecated TimeUtil class. (#8749)
  * Optimized FieldDescriptor.valueOf() to avoid array copying.
  * Removing deprecated TimeUtil class.
  * Add Durations.parseUnchecked(String) and Timestamps.parseUnchecked(String)
  * FieldMaskUtil: Add convenience method to mask the fields out of a given proto.

  JavaScript
  * Optimize binary parsing of repeated float64
  * Fix for optimization when reading doubles from binary wire format
  * Replace toArray implementation with toJSON.

  Python
  * Drops support for 2.7 and 3.5.

  PHP
  * Migrate PHP & Ruby to ABSL wyhash (#8854)
  * Added support for PHP 8.1 (currently in RC1) to the C extension (#8964)
  * Fixed PHP SEGV when constructing messages from a destructor. (#8969)

  Ruby
  * Move DSL implementation from C to pure Ruby (#8850)
  * Fixed a memory bug with RepeatedField#+. (#8970)

  Other
  * [csharp] ByteString.CreateCodedInput should use ArraySegment offset and count (#8740)
  * [ObjC] Add support for using the proto package to prefix symbols. (#8760)
  * field_presence.md: fix Go example (#8788)


  Kotlin
  * Suppress NOTHING_TO_INLINE in Kotlin generated inline functions.

2021-06-04 version 3.17.3 (C++/Java/Python/PHP/Objective-C/C#/Ruby/JavaScript)
  Python
  * Note: This is the last release to support Python 2.7. Future releases will
    require Python >= 3.5.

  C++
  * Introduce FieldAccessListener.
  * Stop emitting boilerplate {Copy/Merge}From in each ProtoBuf class
  * Fixed some uninitialized variable warnings in generated_message_reflection.cc.

  Kotlin
  * Fix duplicate proto files error (#8699)

  Java
  * Fixed parser to check that we are at a proper limit when a sub-message has
    finished parsing.

2021-05-25 version 3.17.2 (C++/Java/Python/PHP/Objective-C/C#/Ruby/JavaScript)
  Kotlin
  * Fix duplicate class error (#8653)

  PHP
  * Fixed SEGV in sub-message getters for well-known types when message is unset
    (#8670)

2021-05-07 version 3.17.1 (C++/Java/Python/PHP/Objective-C/C#/Ruby/JavaScript)
  PHP
  * Fixed PHP memory leaks and arginfo errors. (#8614)
  * Fixed JSON parser to allow multiple values from the same oneof as long as
    all but one are null.

  Ruby
  * Fixed memory bug: properly root repeated/map field when assigning. (#8639)
  * Fixed JSON parser to allow multiple values from the same oneof as long as
    all but one are null.


2021-05-07 version 3.17.0 (C++/Java/Python/PHP/Objective-C/C#/Ruby/JavaScript)

  Protocol Compiler
  * Fix the generated source information for reserved values in Enums.

  C++
  * Fix -Wunused-parameter in map<string, int> fields (fixes #8494) (#8500)
  * Use byteswap.h when building against musl libc (#8503)
  * Fix -Wundefined-inline error when using SharedCtor() or SharedDtor() (#8532)
  * Fix bug where `Descriptor::DebugString()` printed proto3 synthetic oneofs.
  * Provide stable versions of `SortAndUnique()`.
  * Make sure to cache proto3 optional message fields when they are cleared.
  * Expose UnsafeArena methods to Reflection.
  * Use std::string::empty() rather than std::string::size() > 0.

  Kotlin
  * Restrict extension setter and getter operators to non-nullable T.

  Java
  * updating GSON and Guava to more recent versions (#8524)
  * Reduce the time spent evaluating isExtensionNumber by storing the extension
    ranges in a TreeMap for faster queries. This is particularly relevant for
    protos which define a large number of extension ranges, for example when
    each tag is defined as an extension.
  * Fix java bytecode estimation logic for optional fields.
  * Optimize Descriptor.isExtensionNumber.

  Python
  * Add MethodDescriptor.CopyToProto() (#8327)
  * Remove unused python_protobuf.{cc,h} (#8513)
  * Start publishing python aarch64 manylinux wheels normally (#8530)
  * Fix constness issue detected by MSVC standard conforming mode (#8568)
  * Make JSON parsing match C++ and Java when multiple fields from the same
    oneof are present and all but one is null.

  Ruby
  * Add support for proto3 json_name in compiler and field definitions (#8356)
  * Fixed memory leak of Ruby arena objects. (#8461)
  * Fix source gem compilation (#8471)
  * Fix various exceptions in Ruby on 64-bit Windows (#8563)
  * Fix crash when calculating Message hash values on 64-bit Windows (#8565)

  Conformance Tests
  * Added a conformance test for the case of multiple fields from the same
    oneof.

2021-04-06 version 3.16.0 (C++/Java/Python/PHP/Objective-C/C#/Ruby/JavaScript)
  Other
  * Opensourcing kotlin protos (#8272)
  * Use a newer version of rules_proto, with the new rule `proto_descriptor_set` (#8469)

  C++
  * Fix compiler warnings issue found in conformance_test_runner #8189 (#8190)
  * Fix MinGW-w64 build issues. (#8286)
  * [Protoc] C++ Resolved an issue where NO_DESTROY and CONSTINIT are in incorrect order (#8296)
  * Fix PROTOBUF_CONSTINIT macro redefinition (#8323)
  * Delete StringPiecePod (#8353)
  * Fix gcc error: comparison of unsigned expression in '>= 0' is always … (#8309)
  * Fix cmake install on iOS (#8301)
  * Create a CMake option to control whether or not RTTI is enabled (#8347)
  * Fix endian.h location on FreeBSD (#8351)
  * Refactor util::Status (#8354)
  * Make util::Status more similar to absl::Status (#8405)
  * Fix -Wsuggest-destructor-override for generated C++ proto classes. (#8408)
  * Refactor StatusOr and StringPiece (#8406)
  * Refactor uint128 (#8416)
  * The ::pb namespace is no longer exposed due to conflicts.
  * Allow MessageDifferencer::TreatAsSet() (and friends) to override previous
    calls instead of crashing.
  * Reduce the size of generated proto headers for protos with `string` or
    `bytes` fields.
  * Move arena() operation on uncommon path to out-of-line routine
  * For iterator-pair function parameter types, take both iterators by value.
  * Code-space savings and perhaps some modest performance improvements in
    RepeatedPtrField.
  * Eliminate nullptr check from every tag parse.
  * Remove unused _$name$_cached_byte_size_ fields.
  * Serialize extension ranges together when not broken by a proto field in the
    middle.
  * Do out-of-line allocation and deallocation of string object in ArenaString.
  * Streamline ParseContext::ParseMessage<T> to avoid code bloat and improve
    performance.
  * New member functions RepeatedField::Assign, RepeatedPtrField::{Add, Assign}.
  * Fix undefined behavior warning due to innocuous uninitialization of value
    on an error path.
  * Avoid expensive inlined code space for encoding message length for messages
    >= 128 bytes and instead do a procedure call to a shared out-of-line routine.
  * util::DefaultFieldComparator will be final in a future version of protobuf.
    Subclasses should inherit from SimpleFieldComparator instead.

  C#
  * Add .NET 5 target and improve WriteString performance with SIMD (#8147)

  Java
  * deps: update JUnit and Truth (#8319)
  * Detect invalid overflow of byteLimit and return InvalidProtocolBufferException as documented.
  * Exceptions thrown while reading from an InputStream in parseFrom are now
    included as causes.
  * Support potentially more efficient proto parsing from RopeByteStrings.
  * Clarify runtime of ByteString.Output.toStringBuffer().
  * Added UnsafeByteOperations to protobuf-lite (#8426)

  JavaScript
  * Make Any.pack() chainable.

  Python
  * Fix some constness / char literal issues being found by MSVC standard conforming mode (#8344)
  * Switch on "new" buffer API (#8339)
  * Enable crosscompiling aarch64 python wheels under dockcross manylinux docker image (#8280)
  * Fixed a bug in text format where a trailing colon was printed for repeated field.
  * When TextFormat encounters a duplicate message map key, replace the current
    one instead of merging.

  Objective-C
  * Move the class map to a CFDictionary. (#8328)

  PHP
  * read_property() handler is not supposed to return NULL (#8362)
  * Changed parameter type from long to integer (#7613)
  * fix: README supported PHP version for C extension (#8236)

  Ruby
  * Fixed quadratic memory usage when appending to arrays. (#8364)
  * Fixed memory leak of Ruby arena objects. (#8461)
  * Add support for proto3 json_name in compiler and field definitions. (#8356)

  Other
  * Some doc on AOT compilation and protobuf (#8294)
  * [CMake] Ability to pass options to protoc executable from cmake (#8374)
  * Add --fatal_warnings flag to treat warnings as errors (#8131)
  * [bazel] Remove deprecated way to depend on googletest (#8396)
  * add error returns missing from protoc to prevent it from exiting with… (#8409)


2021-04-07 version 3.15.8 (C++/Java/Python/PHP/Objective-C/C#/Ruby/JavaScript)

  Ruby
  * Fixed memory leak of Ruby arena objects (#8461)

2021-04-02 version 3.15.7 (C++/Java/Python/PHP/Objective-C/C#/Ruby/JavaScript)

  C++
  * Remove the ::pb namespace (alias) (#8423)

  Ruby
  * Fix unbounded memory growth for Ruby <2.7 (#8429)
  * Fixed message equality in cases where the message type is different (#8434)

2021-03-10 version 3.15.6 (C++/Java/Python/PHP/Objective-C/C#/Ruby/JavaScript)

  Ruby
  * Fixed bug in string comparison logic (#8386)

2021-03-04 version 3.15.5 (C++/Java/Python/PHP/Objective-C/C#/Ruby/JavaScript)

  Ruby
  * Fixed quadratic memory use in array append (#8379)

  PHP
  * Fixed quadratic memory use in array append (#8379)

  C++
  * Do not disable RTTI by default in the CMake build (#8377)

2021-03-02 version 3.15.4 (C++/Java/Python/PHP/Objective-C/C#/Ruby/JavaScript)

  Ruby
  * Fixed SEGV when users pass nil messages (#8363)
  * Fixed quadratic memory usage when appending to arrays (#8364)

  C++
  * Create a CMake option to control whether or not RTTI is enabled (#8361)

  PHP
  * read_property() handler is not supposed to return NULL (#8362)

2021-02-25 version 3.15.3 (C++/Java/Python/PHP/Objective-C/C#/Ruby/JavaScript)

  Ruby
  * Ruby <2.7 now uses WeakMap too, which prevents memory leaks. (#8341)

2021-02-23 version 3.15.2 (C++/Java/Python/PHP/Objective-C/C#/Ruby/JavaScript)

  Ruby
  * Fix for FieldDescriptor.get(msg) (#8330)

  C++
  * Fix PROTOBUF_CONSTINIT macro redefinition (#8323)

2021-02-05 version 3.15.1 (C++/Java/Python/PHP/Objective-C/C#/Ruby/JavaScript)

  Ruby
  * Bugfix for Message.[] for repeated or map fields (#8313)

2021-02-05 version 3.15.0 (C++/Java/Python/PHP/Objective-C/C#/Ruby/JavaScript)

  Protocol Compiler
  * Optional fields for proto3 are enabled by default, and no longer require
    the --experimental_allow_proto3_optional flag.

  C++
  * MessageDifferencer: fixed bug when using custom ignore with multiple
    unknown fields
  * Use init_seg in MSVC to push initialization to an earlier phase.
  * Runtime no longer triggers -Wsign-compare warnings.
  * Fixed -Wtautological-constant-out-of-range-compare warning.
  * DynamicCastToGenerated works for nullptr input for even if RTTI is disabled
  * Arena is refactored and optimized.
  * Clarified/specified that the exact value of Arena::SpaceAllocated() is an
    implementation detail users must not rely on. It should not be used in
    unit tests.
  * Change the signature of Any::PackFrom() to return false on error.
  * Add fast reflection getter API for strings.
  * Constant initialize the global message instances
  * Avoid potential for missed wakeup in UnknownFieldSet
  * Now Proto3 Oneof fields have "has" methods for checking their presence in
    C++.
  * Bugfix for NVCC
  * Return early in _InternalSerialize for empty maps.
  * Adding functionality for outputting map key values in proto path logging
    output (does not affect comparison logic) and stop printing 'value' in the
    path. The modified print functionality is in the
    MessageDifferencer::StreamReporter.
  * Fixed https://github.com/protocolbuffers/protobuf/issues/8129
  * Ensure that null char symbol, package and file names do not result in a
    crash.
  * Constant initialize the global message instances
  * Pretty print 'max' instead of numeric values in reserved ranges.
  * Removed remaining instances of std::is_pod, which is deprecated in C++20.
  * Changes to reduce code size for unknown field handling by making uncommon
    cases out of line.
  * Fix std::is_pod deprecated in C++20 (#7180)
  * Fix some -Wunused-parameter warnings (#8053)
  * Fix detecting file as directory on zOS issue #8051 (#8052)
  * Don't include sys/param.h for _BYTE_ORDER (#8106)
  * remove CMAKE_THREAD_LIBS_INIT from pkgconfig CFLAGS (#8154)
  * Fix TextFormatMapTest.DynamicMessage issue#5136 (#8159)
  * Fix for compiler warning issue#8145 (#8160)
  * fix: support deprecated enums for GCC < 6 (#8164)
  * Fix some warning when compiling with Visual Studio 2019 on x64 target (#8125)

  Python
  * Provided an override for the reverse() method that will reverse the internal
    collection directly instead of using the other methods of the BaseContainer.
  * MessageFactory.CreateProtoype can be overridden to customize class creation.
  * Fix PyUnknownFields memory leak (#7928)
  * Add macOS Big Sur compatibility (#8126)

  JavaScript
  * Generate `getDescriptor` methods with `*` as their `this` type.
  * Enforce `let/const` for generated messages.
  * js/binary/utils.js: Fix jspb.utils.joinUnsignedDecimalString to work with negative bitsLow and low but non-zero bitsHigh parameter. (#8170)

  PHP
  * Added support for PHP 8. (#8105)
  * unregister INI entries and fix invalid read on shutdown (#8042)
  * Fix PhpDoc comments for message accessors to include "|null". (#8136)
  * fix: convert native PHP floats to single precision (#8187)
  * Fixed PHP to support field numbers >=2**28. (#8235)
  * feat: add support for deprecated fields to PHP compiler (#8223)
  * Protect against stack overflow if the user derives from Message. (#8248)
  * Fixed clone for Message, RepeatedField, and MapField. (#8245)
  * Updated upb to allow nonzero offset minutes in JSON timestamps. (#8258)

  Ruby
  * Added support for Ruby 3. (#8184)
  * Rewrote the data storage layer to be based on upb_msg objects from the
    upb library. This should lead to much better parsing performance,
    particularly for large messages. (#8184).
  * Fill out JRuby support (#7923)
  * [Ruby] Fix: (SIGSEGV) gRPC-Ruby issue on Windows. memory alloc infinite
    recursion/run out of memory (#8195)
  * Fix jruby support to handle messages nested more than 1 level deep (#8194)

  Java
  * Avoid possible UnsupportedOperationException when using CodedInputSteam
    with a direct ByteBuffer.
  * Make Durations.comparator() and Timestamps.comparator() Serializable.
  * Add more detailed error information for dynamic message field type
    validation failure
  * Removed declarations of functions declared in java_names.h from
    java_helpers.h.
  * Now Proto3 Oneof fields have "has" methods for checking their presence in
    Java.
  * Annotates Java proto generated *_FIELD_NUMBER constants.
  * Add -assumevalues to remove JvmMemoryAccessor on Android.

  C#
  * Fix parsing negative Int32Value that crosses segment boundary (#8035)
  * Change ByteString to use memory and support unsafe create without copy (#7645)
  * Optimize MapField serialization by removing MessageAdapter (#8143)
  * Allow FileDescriptors to be parsed with extension registries (#8220)
  * Optimize writing small strings (#8149)

2020-11-11 version 3.14.0 (C++/Java/Python/PHP/Objective-C/C#/Ruby/JavaScript)

  Protocol Compiler
  * The proto compiler no longer requires a .proto filename when it is not
    generating code.
  * Added flag `--deterministic_output` to `protoc --encode=...`.
  * Fixed deadlock when using google.protobuf.Any embedded in aggregate options.

  C++
  * Arenas are now unconditionally enabled. cc_enable_arenas no longer has
    any effect.
  * Removed inlined string support, which is incompatible with arenas.
  * Fix a memory corruption bug in reflection when mixing optional and
    non-optional fields.
  * Make SpaceUsed() calculation more thorough for map fields.
  * Add stack overflow protection for text format with unknown field values.
  * FieldPath::FollowAll() now returns a bool to signal if an out-of-bounds
    error was encountered.
  * Performance improvements for Map.
  * Minor formatting fix when dumping a descriptor to .proto format with
    DebugString.
  * UBSAN fix in RepeatedField (#2073).
  * When running under ASAN, skip a test that makes huge allocations.
  * Fixed a crash that could happen when creating more than 256 extensions in
    a single message.
  * Fix a crash in BuildFile when passing in invalid descriptor proto.
  * Parser security fix when operating with CodedInputStream.
  * Warn against the use of AllowUnknownExtension.
  * Migrated to C++11 for-range loops instead of index-based loops where
    possible. This fixes a lot of warnings when compiling with -Wsign-compare.
  * Fix segment fault for proto3 optional (#7805)
  * Adds a CMake option to build `libprotoc` separately (#7949)

  Java
  * Bugfix in mergeFrom() when a oneof has multiple message fields.
  * Fix RopeByteString.RopeInputStream.read() returning -1 when told to read
    0 bytes when not at EOF.
  * Redefine remove(Object) on primitive repeated field Lists to avoid
    autoboxing.
  * Support "\u" escapes in textformat string literals.
  * Trailing empty spaces are no longer ignored for FieldMask.
  * Fix FieldMaskUtil.subtract to recursively remove mask.
  * Mark enums with `@java.lang.Deprecated` if the proto enum has option
    `deprecated = true;`.
  * Adding forgotten duration.proto to the lite library (#7738)

  Python
  * Print google.protobuf.NullValue as null instead of "NULL_VALUE" when it is
    used outside WKT Value/Struct.
  * Fix bug occurring when attempting to deep copy an enum type in python 3.
  * Add a setuptools extension for generating Python protobufs (#7783)
  * Remove uses of pkg_resources in non-namespace packages. (#7902)
  * [bazel/py] Omit google/__init__.py from the Protobuf runtime. (#7908)
  * Removed the unnecessary setuptools package dependency for Python package (#7511)
  * Fix PyUnknownFields memory leak (#7928)

  PHP
  * Added support for "==" to the PHP C extension (#7883)
  * Added `==` operators for Map and Array. (#7900)
  * Native C well-known types (#7944)
  * Optimized away hex2bin() call in generated code (#8006)
  * New version of upb, and a new hash function wyhash in third_party. (#8000)
  * add missing hasOneof method to check presence of oneof fields (#8003)

  Go:
  * Update go_package options to reference google.golang.org/protobuf module.

  C#:
  * annotate ByteString.CopyFrom(ReadOnlySpan<byte>) as SecuritySafeCritical (#7701)
  * Fix C# optional field reflection when there are regular fields too (#7705)
  * Fix parsing negative Int32Value that crosses segment boundary (#8035)

  Javascript:
  * JS: parse (un)packed fields conditionally (#7379)

2020-07-14 version 3.13.0 (C++/Java/Python/PHP/Objective-C/C#/Ruby/JavaScript)

  PHP:
  * The C extension is completely rewritten. The new C extension has significantly
    better parsing performance and fixes a handful of conformance issues. It will
    also make it easier to add support for more features like proto2 and proto3 presence.
  * The new C extension does not support PHP 5.x. PHP 5.x users can still use pure-PHP.

  C++:
  * Removed deprecated unsafe arena string accessors
  * Enabled heterogeneous lookup for std::string keys in maps.
  * Removed implicit conversion from StringPiece to std::string
  * Fix use-after-destroy bug when the Map is allocated in the arena.
  * Improved the randomness of map ordering
  * Added stack overflow protection for text format with unknown fields
  * Use std::hash for proto maps to help with portability.
  * Added more Windows macros to proto whitelist.
  * Arena constructors for map entry messages are now marked "explicit"
    (for regular messages they were already explicit).
  * Fix subtle aliasing bug in RepeatedField::Add
  * Fix mismatch between MapEntry ByteSize and Serialize with respect to unset
    fields.

  Python:
  * JSON format conformance fixes:
    * Reject lowercase t for Timestamp json format.
    * Print full_name directly for extensions (no camelCase).
    * Reject boolean values for integer fields.
    * Reject NaN, Infinity, -Infinity that is not quoted.
    * Base64 fixes for bytes fields: accept URL-safe base64 and missing padding.
  * Bugfix for fields/files named "async" or "await".
  * Improved the error message when AttributeError is returned from __getattr__
    in EnumTypeWrapper.

  Java:
  * Fixed a bug where setting optional proto3 enums with setFooValue() would
    not mark the value as present.
  * Add Subtract function to FieldMaskUtil.

  C#:
  * Dropped support for netstandard1.0 (replaced by support for netstandard1.1).
    This was required to modernize the parsing stack to use the `Span<byte>`
    type internally. (#7351)
  * Add `ParseFrom(ReadOnlySequence<byte>)` method to enable GC friendly
    parsing with reduced allocations and buffer copies. (#7351)
  * Add support for serialization directly to a `IBufferWriter<byte>` or
    to a `Span<byte>` to enable GC friendly serialization.
    The new API is available as extension methods on the `IMessage` type. (#7576)
  * Add `GOOGLE_PROTOBUF_REFSTRUCT_COMPATIBILITY_MODE` define to make
    generated code compatible with old C# compilers (pre-roslyn compilers
    from .NET framework and old versions of mono) that do not support
    ref structs. Users that are still on a legacy stack that does
    not support C# 7.2 compiler might need to use the new define
    in their projects to be able to build the newly generated code. (#7490)
  * Due to the major overhaul of parsing and serialization internals (#7351 and #7576),
    it is recommended to regenerate your generated code to achieve the best
    performance (the legacy generated code will still work, but might incur
    a slight performance penalty).

2020-07-28 version 3.12.4 (C++/Java/Python/PHP/Objective-C/C#/Ruby/JavaScript)

This release contains no significant changes, but exists because 3.12.3 was
mistakenly tagged at the wrong commit.

2020-06-01 version 3.12.3 (C++/Java/Python/PHP/Objective-C/C#/Ruby/JavaScript)

  Objective-C
  * Tweak the union used for Extensions to support old generated code. #7573

2020-05-26 version 3.12.2 (C++/Java/Python/PHP/Objective-C/C#/Ruby/JavaScript)

  C++
  * Simplified the template export macros to fix the build for mingw32. (#7539)

  Objective-C
  * Fix for the :protobuf_objc target in the Bazel BUILD file. (#7538)

2020-05-20 version 3.12.1 (C++/Java/Python/PHP/Objective-C/C#/Ruby/JavaScript)

  Ruby
  * Re-add binary gems for Ruby 2.3 and 2.4. These are EOL upstream, however
    many people still use them and dropping support will require more
    coordination.

2020-05-12 version 3.12.0 (C++/Java/Python/PHP/Objective-C/C#/Ruby/JavaScript)

  Protocol Compiler
  * [experimental] Singular, non-message typed fields in proto3 now support
    presence tracking. This is enabled by adding the "optional" field label and
    passing the --experimental_allow_proto3_optional flag to protoc.
    * For usage info, see docs/field_presence.md.
    * During this experimental phase, code generators should update to support
      proto3 presence, see docs/implementing_proto3_presence.md for instructions.
  * Allow duplicate symbol names when multiple descriptor sets are passed on
    the command-line, to match the behavior when multiple .proto files are passed.
  * Deterministic `protoc --descriptor_set_out` (#7175)

  C++
  * [experimental] Added proto3 presence support.
  * New descriptor APIs to support proto3 presence.
  * Enable Arenas by default on all .proto files.
  * Documented that users are not allowed to subclass Message or MessageLite.
  * Mark generated classes as final; inheriting from protos is strongly discouraged.
  * Add stack overflow protection for text format with unknown fields.
  * Add accessors for map key and value FieldDescriptors.
  * Add FieldMaskUtil::FromFieldNumbers().
  * MessageDifferencer: use ParsePartial() on Any fields so the diff does not
    fail when there are missing required fields.
  * ReflectionOps::Merge(): lookup messages in the right factory, if it can.
  * Added Descriptor::WellKnownTypes enum and Descriptor::well_known_type()
    accessor as an easier way of determining if a message is a Well-Known Type.
  * Optimized RepeatedField::Add() when it is used in a loop.
  * Made proto move/swap more efficient.
  * De-virtualize the GetArena() method in MessageLite.
  * Improves performance of json_stream_parser.cc by factor 1000 (#7230)
  * bug: #7076 undefine Windows OUT and OPTIONAL macros (#7087)
  * Fixed a bug in FieldDescriptor::DebugString() that would erroneously print
    an "optional" label for a field in a oneof.
  * Fix bug in parsing bool extensions that assumed they are always 1 byte.
  * Fix off-by-one error in FieldOptions::ByteSize() when extensions are present.
  * Clarified the comments to show an example of the difference between
    Descriptor::extension and DescriptorPool::FindAllExtensions.
  * Add a compiler option 'code_size' to force optimize_for=code_size on all
    protos where this is possible.

  Java
  * [experimental] Added proto3 presence support.
  * Mark java enum _VALUE constants as @Deprecated if the enum field is deprecated
  * reduce <clinit> size for enums with allow_alias set to true.
  * Sort map fields alphabetically by the field's key when printing textproto.
  * Fixed a bug in map sorting that appeared in -rc1 and -rc2 (#7508).
  * TextFormat.merge() handles Any as top level type.
  * Throw a descriptive IllegalArgumentException when calling
    getValueDescriptor() on enum special value UNRECOGNIZED instead of
    ArrayIndexOutOfBoundsException.
  * Fixed an issue with JsonFormat.printer() where setting printingEnumsAsInts()
    would override the configuration passed into includingDefaultValueFields().
  * Implement overrides of indexOf() and contains() on primitive lists returned
    for repeated fields to avoid autoboxing the list contents.
  * Add overload to FieldMaskUtil.fromStringList that accepts a descriptor.
  * [bazel] Move Java runtime/toolchains into //java (#7190)

  Python
  * [experimental] Added proto3 presence support.
  * [experimental] fast import protobuf module, only works with cpp generated code linked in.
  * Truncate 'float' fields to 4 bytes of precision in setters for pure-Python
    implementation (C++ extension was already doing this).
  * Fixed a memory leak in C++ bindings.
  * Added a deprecation warning when code tries to create Descriptor objects
    directly.
  * Fix unintended comparison between bytes and string in descriptor.py.
  * Avoid printing excess digits for float fields in TextFormat.
  * Remove Python 2.5 syntax compatibility from the proto compiler generated _pb2.py module code.
  * Drop 3.3, 3.4 and use single version docker images for all python tests (#7396)

  JavaScript
  * Fix js message pivot selection (#6813)

  PHP
  * Persistent Descriptor Pool (#6899)
  * Implement lazy loading of php class for proto messages (#6911)
  * Correct @return in Any.unpack docblock (#7089)
  * Ignore unknown enum value when ignore_unknown specified (#7455)

  Ruby
  * [experimental] Implemented proto3 presence for Ruby. (#7406)
  * Stop building binary gems for ruby <2.5 (#7453)
  * Fix for wrappers with a zero value (#7195)
  * Fix for JSON serialization of 0/empty-valued wrapper types (#7198)
  * Call "Class#new" over rb_class_new_instance in decoding (#7352)
  * Build extensions for Ruby 2.7 (#7027)
  * assigning 'nil' to submessage should clear the field. (#7397)

  C#
  * [experimental] Add support for proto3 presence fields in C# (#7382)
  * Mark GetOption API as obsolete and expose the "GetOptions()" method on descriptors instead (#7491)
  * Remove Has/Clear members for C# message fields in proto2 (#7429)
  * Enforce recursion depth checking for unknown fields (#7132)
  * Fix conformance test failures for Google.Protobuf (#6910)
  * Cleanup various bits of Google.Protobuf (#6674)
  * Fix latest ArgumentException for C# extensions (#6938)
  * Remove unnecessary branch from ReadTag (#7289)

  Objective-C
  * [experimental] ObjC Proto3 optional support (#7421)
  * Block subclassing of generated classes (#7124)
  * Use references to Obj C classes instead of names in descriptors. (#7026)
  * Revisit how the WKTs are bundled with ObjC. (#7173)

  Other
  * Add a proto_lang_toolchain for javalite (#6882)
  * [bazel] Update gtest and deprecate //external:{gtest,gtest_main} (#7237)
  * Add application note for explicit presence tracking. (#7390)
  * Howto doc for implementing proto3 presence in a code generator. (#7407)


2020-02-14 version 3.11.4 (C++/Java/Python/PHP/Objective-C/C#/Ruby/JavaScript)

  C#
  * Fix latest ArgumentException for C# extensions (#7188)
  * Enforce recursion depth checking for unknown fields (#7210)

  Ruby
  * Fix wrappers with a zero value (#7195)
  * Fix JSON serialization of 0/empty-valued wrapper types (#7198)

2020-01-31 version 3.11.3 (C++/Java/Python/PHP/Objective-C/C#/Ruby/JavaScript)

  C++
  * Add OUT and OPTIONAL to windows portability files (#7087)

  PHP
  * Refactored ulong to zend_ulong for php7.4 compatibility (#7147)
  * Call register_class before getClass from desc to fix segfault (#7077)


2019-12-10 version 3.11.2 (C++/Java/Python/PHP/Objective-C/C#/Ruby/JavaScript)

  PHP
  * Make c extension portable for php 7.4 (#6968)


2019-12-02 version 3.11.1 (C++/Java/Python/PHP/Objective-C/C#/Ruby/JavaScript)

  PHP
  * Extern declare protobuf_globals (#6946)


2019-11-19 version 3.11.0 (C++/Java/Python/PHP/Objective-C/C#/Ruby/JavaScript)

  C++
  * Make serialization method naming consistent
  * Make proto runtime + generated code free of deprecation warnings
  * Moved ShutdownProtobufLibrary() to message_lite.h.  For backward compatibility a declaration is still available in stubs/common.h, but users should prefer message_lite.h
  * Removed non-namespace macro EXPECT_OK()
  * Removed mathlimits.h from stubs in favor of using std::numeric_limits from C++11
  * Fixed bug in parser when ending on a group tag
  * Add a helper function to UnknownFieldSet to deal with the changing return value of message::unknown_fields()
  * Fix incorrect use of string_view iterators
  * Support direct pickling of nested messages
  * Skip extension tag validation for MessageSet if unknown dependencies are allowed
  * Updated deprecation macros to annotate deprecated code (#6612)
  * Remove conversion warning in MapEntryFuncs::ByteSizeLong (#6766)
  * Revert "Make shared libraries be able to link to MSVC static runtime libraries, so that VC runtime is not required." (#6914)

  Java
  * Remove the usage of MethodHandle, so that Android users prior to API version 26 can use protobuf-java
  * Publish ProGuard config for javalite
  * Fix for StrictMode disk read violation in ExtensionRegistryLite
  * Include part of the ByteString's content in its toString().
  * Include unknown fields when merging proto3 messages in Java lite builders

  Python
  * Add float_precision option in json format printer
  * Optionally print bytes fields as messages in unknown fields, if possible
  * FieldPath: fix testing IsSet on root path ''
  * Experimental code gen (fast import protobuf module) which only work with cpp generated code linked in

  JavaScript
  * Remove guard for Symbol iterator for jspb.Map

  PHP
  * Avoid too much overhead in layout_init (#6716)
  * Lazily Create Singular Wrapper Message (#6833)
  * Implement lazy loading of php class for proto messages (#6911)

  Ruby
  * Ruby lazy wrappers optimization (#6797)

  C#
  * (RepeatedField): Capacity property to resize the internal array (#6530)
  * Experimental proto2 support is now officially available (#4642, #5183, #5350, #5936)
  * Getting started doc: https://github.com/protocolbuffers/protobuf/blob/master/docs/csharp/proto2.md
  * Add length checks to ExtensionCollection (#6759)
  * Optimize parsing of some primitive and wrapper types (#6843)
  * Use 3 parameter Encoding.GetString for default string values (#6828)
  * Change _Extensions property to normal body rather than expression (#6856)

  Objective C
  * Fixed unaligned reads for 32bit arm with newer Xcode versions (#6678)


2019-09-03 version 3.10.0 (C++/Java/Python/PHP/Objective-C/C#/Ruby/JavaScript)

  C++
  * Switch the proto parser to the faster MOMI parser.
  * Properly escape Struct keys in the proto3 JSON serializer.
  * Fix crash on uninitialized map entries.
  * Informed the compiler of has-bit invariant to produce better code
  * Unused imports of files defining descriptor extensions will now be reported
  * Add proto2::util::RemoveSubranges to remove multiple subranges in linear time.
  * Added BaseTextGenerator::GetCurrentIndentationSize()
  * Made implicit weak fields compatible with the Apple linker
  * Support 32 bit values for ProtoStreamObjectWriter to Struct.
  * Removed the internal-only header coded_stream_inl.h and the internal-only methods defined there.
  * Enforced no SWIG wrapping of descriptor_database.h (other headers already had this restriction).
  * Implementation of the equivalent of the MOMI parser for serialization. This removes one of the two serialization routines, by making the fast array serialization routine completely general. SerializeToCodedStream can now be implemented in terms of the much much faster array serialization. The array serialization regresses slightly, but when array serialization is not possible this wins big.
  * Do not convert unknown field name to snake case to accurately report error.
  * Fix a UBSAN warnings. (#6333)
  * Add podspec for C++ (#6404)
  * protoc: fix source code info location for missing label (#6436)
  * C++ Add move constructor for Reflection's SetString (#6477)

  Java
  * Call loadDescriptor outside of synchronized block to remove one possible source of deadlock.
  * Have oneof enums implement a separate interface (other than EnumLite) for clarity.
  * Opensource Android Memory Accessors
  * Update TextFormat to make use of the new TypeRegistry.
  * Support getFieldBuilder and getRepeatedFieldBuilder in ExtendableBuilder
  * Update JsonFormat to make use of the new TypeRegistry.
  * Add proguard config generator for GmmBenchmarkSuiteLite.
  * Change ProtobufArrayList to use Object[] instead of ArrayList for 5-10% faster parsing
  * Implement ProtobufArrayList.add(E) for 20% (5%-40%) faster overall protolite2 parsing
  * Make a copy of JsonFormat.TypeRegistry at the protobuf top level package. This will eventually replace JsonFormat.TypeRegistry.
  * Fix javadoc warnings in generated files (#6231)
  * Java: Add Automatic-Module-Name entries to the Manifest (#6568)

  Python
  * Add descriptor methods in descriptor_pool are deprecated.
  * Uses explicit imports to prevent multithread test failures in py3.
  * Added __delitem__ for Python extension dict
  * Update six version to 1.12.0 and fix legacy_create_init issue (#6391)

  JavaScript
  * Remove deprecated boolean option to getResultBase64String().
  * Fix sint64 zig-zag encoding.
  * Simplify hash64 string conversion to avoid DIGIT array. Should reduce overhead if these functions aren't used, and be more efficient by avoiding linear array searches.
  * Change the parameter types of binaryReaderFn in ExtensionFieldBinaryInfo to (number, ?, ?).
  * Create dates.ts and time_of_days.ts to mirror Java versions. This is a near-identical conversion of c.g.type.util.{Dates,TimeOfDays} respectively.
  * Migrate moneys to TypeScript.

  PHP
  * Fix incorrect leap day for Timestamp (#6696)
  * Initialize well known type values (#6713)

  Ruby
  * Fix scope resolution for Google namespace (#5878)
  * Support hashes for struct initializers (#5716)
  * Optimized away the creation of empty string objects. (#6502)
  * Roll forward Ruby upb changes now that protobuf Ruby build is fixed (#5866)
  * Optimized layout_mark() for Ruby (#6521)
  * Optimization for layout_init() (#6547)
  * Fix for GC of Ruby map frames. (#6533)
  * Fixed leap year handling by reworking upb_mktime() -> upb_timegm(). (#6695)

  Objective C
  * Remove OSReadLittle* due to alignment requirements (#6678)
  * Don't use unions and instead use memcpy for the type swaps. (#6672)

  Other
  * Override CocoaPods module to lowercase (#6464)


2019-06-28 version 3.9.0 (C++/Java/Python/PHP/Objective-C/C#/Ruby/JavaScript)

  C++
  * Optimize and simplify implementation of RepeatedPtrFieldBase
  * Don't create unnecessary unknown field sets.
  * Remove branch from accessors to repeated field element array.
  * Added delimited parse and serialize util.
  * Reduce size by not emitting constants for fieldnumbers
  * Fix a bug when comparing finite and infinite field values with explicit tolerances.
  * TextFormat::Parser should use a custom Finder to look up extensions by number if one is provided.
  * Add MessageLite::Utf8DebugString() to make MessageLite more compatible with Message.
  * Fail fast for better performance in DescriptorPool::FindExtensionByNumber() if descriptor has no defined extensions.
  * Adding the file name to help debug colliding extensions
  * Added FieldDescriptor::PrintableNameForExtension() and DescriptorPool::FindExtensionByPrintableName().
    The latter will replace Reflection::FindKnownExtensionByName().
  * Replace NULL with nullptr
  * Created a new Add method in repeated field that allows adding a range of elements all at once.
  * Enabled enum name-to-value mapping functions for C++ lite
  * Avoid dynamic initialization in descriptor.proto generated code
  * Move stream functions to MessageLite from Message.
  * Move all zero_copy_stream functionality to io_lite.
  * Do not create array of matched fields for simple repeated fields
  * Enabling silent mode by default to reduce make compilation noise. (#6237)

  Java
  * Expose TextFormat.Printer and make it configurable. Deprecate the static methods.
  * Library for constructing google.protobuf.Struct and google.protobuf.Value
  * Make OneofDescriptor extend GenericDescriptor.
  * Expose streamingness of service methods from MethodDescriptor.
  * Fix a bug where TextFormat fails to parse Any filed with > 1 embedded message sub-fields.
  * Establish consistent JsonFormat behavior for nulls in oneofs, regardless of order.
  * Update GSON version to 3.8.5. (#6268)
  * Add `protobuf_java_lite` Bazel target. (#6177)

  Python
  * Change implementation of Name() for enums that allow aliases in proto2 in Python
    to be in line with claims in C++ implementation (to return first value).
  * Explicitly say what field cannot be set when the new value fails a type check.
  * Duplicate register in descriptor pool will raise errors
  * Add __slots__ to all well_known_types classes, custom attributes are not allowed anymore.
  * text_format only present 8 valid digits for float fields by default

  JavaScript
  * Add Oneof enum to the list of goog.provide

  PHP
  * Make php message class final to avoid mocking. (#6277)
  * Rename get/setXXXValue to get/setXXXWrapper. (#6295)

  Ruby
  * Remove to_hash methods. (#6166)


2019-04-29 version 3.8.0 (C++/Java/Python/PHP/Objective-C/C#/Ruby/JavaScript)

  C++
  * Use std::atomic<int32> in case of myriad2 platform
  * Always declare enums to be int-sized
  * Added DebugString() and ShortDebugString() methods on MessageLite
  * Specialized different parse loop control flows
  * Make hasbits potentially in register. The or's start forming an obstacle because it's a read modify store on the same mem address on each iteration.
  * Move to an internal MACRO for parser validity checks.
  * Improve map parsing performance.
  * Make MergePartialFromCodedStream non virtual. This allows direct calls, potential inlining and is also a code health improvement
  * Add an overall limit to parse_context to prevent reading past it. This allows to remove a annoying level of indirection.
  * Fix a mistake, we shouldn't verify map key/value strings for utf8 in opt mode for proto2.
  * Further improvements to cut binary size.
  * Prepare to make MergePartialFromCodedStream non-virtual.
  * A report on some interesting behavior change in python (caused by b/27494216) made me realize there is a check that needs to be done in case the parse ended on a end group tag.
  * Add a note of caution to the comments around skip in CodedOutputStream.
  * Simplify end check.
  * Add overload for ParseMessage for MessageLite/Message types. If the explicit type is not known inlining won't help de-virtualizing the virtual call.
  * Reduce linker input. It turns out that ParseMessage is not inlined, producing  template instantiations that are used only once and save nothing but cost more.
  * Improve the parser.
  * [c++17] Changed proto2::RepeatedPtrField iterators to no longer derive from the deprecated std::iterator class.
  * Change the default value of case_insensitive_enum_parsing to false for JsonStringToMessage.
  * Add a warning if a field name doesn't match the style guide.
  * Fix TextFormat not round-trip correctly when float value is max float.
  * Added locationed info for some errors at compiler
  * Python reserved keywords are now working with getattr()/setattr() for most descriptors.
  * Added AllowUnknownField() in text_format
  * Append '_' to C++ reserved keywords for message, enum, extension
  * Fix MSVC warning C4244 in protobuf's parse_context.h.
  * Updating Iterators to be compatible with C++17 in MSVC.
  * Use capability annotation in mutex.h
  * Fix "UndefinedBehaviorSanitizer: cfi-bad-type"
  * CriticalSectionLock class as a lightweight replacement for std::mutex on Windows platforms.
  * Removed vestigial wire_format_lite_inl.h

  C#
  * Added System.Memory dependency.

  Java
  * Make Java protoc code generator ignore optimize_for LITE_RUNTIME. Users should instead use the Java lite protoc plugin.
  * Change Extension getMessageDefaultInstance() to return Message instead of MessageLite.
  * Prevent malicious input streams from leaking buffers for ByteString or ByteBuffer parsing.
  * Release new Javalite runtime.
  * Show warning in case potential file name conflict.
  * Allow Java reserved keywords to be used in extensions.
  * Added setAllowUnknownFields() in text format
  * Add memoization to ExtensionRegistryLite.getEmptyRegistry()
  * Improve performance of CodedOutputStream.writeUInt32NoTag
  * Add an optimized mismatch-finding algorithm to UnsafeUtil.
  * When serializing uint32 varints, check that we have MAX_VARINT32_SIZE bytes left, not just MAX_VARINT_SIZE.
  * Minor optimization to RopeByteString.PieceIterator

  JavaScript
  * Simplify generated toObject code when the default value is used.

  Python
  * Changes implementation of Name() for enums that allow aliases in proto2 in Python to be in line with claims in C++ implementation (to return first value).
  * Added double_format option in text format printer.
  * Added iter and __contains__ to extension dict
  * Added allow_unknown_field option in python text format parser
  * Fixed Timestamp.ToDatetime() loses precision issue
  * Support unknown field in text format printer.
  * Float field will be convert to inf if bigger than struct.unpack('f', b'\xff\xff\x7f\x7f')[0] which is about 3.4028234664e+38,
  convert to -inf if smaller than -3.4028234664e+38
  * Allowed casting str->bytes in Message.__setstate__

  Ruby
  * Helper methods to get enum name for Ruby.


2019-01-24 version 3.7.0 (C++/Java/Python/PHP/Objective-C/C#/Ruby/JavaScript)

  C++
  * Introduced new MOMI (maybe-outside-memory-interval) parser.
  * Add an option to json_util to parse enum as case-insensitive. In the future, enum parsing in json_util will become case-sensitive.
  * Added conformance test for enum aliases
  * Added support for --cpp_out=speed:...
  * Added use of C++ override keyword where appropriate
  * Many other cleanups and fixes.

  Java
  * Fix illegal reflective access warning in JDK 9+
  * Add BOM

  Python
  * Added Python 3.7 compatibility.
  * Modified ParseFromString to return bytes parsed .
  * Introduce Proto C API.
  * FindFileContainingSymbol in descriptor pool is now able to find field and enum values.
  * reflection.MakeClass()  and  reflection.ParseMessage() are deprecated.
  * Added DescriptorPool.FindMethodByName() method in pure python (c extension already has it)
  * Flipped proto3 to preserve unknown fields by default.
  * Added support for memoryview in python3 proto message parsing.
  * Added MergeFrom for repeated scalar fields in c extension (pure python already has it)
  * Surrogates are now rejected at setters in python3.
  * Added public unknown field API.
  * RecursionLimit is also set to max if allow_oversize_protos is enabled.
  * Disallow duplicate scalars in proto3 text_format parse.
  * Fix some segment faults for c extension map field.

  PHP
  * Most issues for json encoding/decoding in the c extension have been fixed. There are still some edge cases not fixed. For more details, check conformance/failure_list_php_c.txt.
  * Supports php 7.3
  * Added helper methods to convert between enum values and names.
  * Allow setting/getting wrapper message fields using primitive values.
  * Various bug fixes.

  Ruby
  * Ruby 2.6 support.
  * Drops support for ruby < 2.3.
  * Most issues for json encoding/decoding in the c extension have been fixed. There are still some edge cases not fixed. For more details, check conformance/failure_list_ruby.txt.
  * Json parsing can specify an option to ignore unknown fields: msg.decode_json(data, {ignore_unknown_fields: true}).
  * Added support for proto2 syntax (partially).
  * Various bug fixes.

  Csharp
  * More support for FieldMask include merge, intersect and more.
  * Increasing the default recursion limit to 100.
  * Support loading FileDescriptors dynamically.
  * Provide access to comments from descriptors.
  * Added Any.Is method.
  * Compatible with C# 6
  * Added IComparable and comparison operators on Timestamp.

  Objective C
  * Add ability to introspect list of enum values (#4678)
  * Copy the value when setting message/data fields (#5215)
  * Support suppressing the objc package prefix checks on a list of files (#5309)
  * More complete keyword and NSObject method (via categories) checks for field names, can result in more fields being rename, but avoids the collisions at runtime (#5289)
  * Small fixes to TextFormat generation for extensions (#5362)
  * Provide more details/context in deprecation messages (#5412)
  * Array/Dictionary enumeration blocks NS_NOESCAPE annotation for Swift (#5421)
  * Properly annotate extensions for ARC when their names imply behaviors (#5427)
  * Enum alias name collision improvements (#5480)


2018-07-27 version 3.6.1 (C++/Java/Python/PHP/Objective-C/C#/Ruby/JavaScript)

  C++
  * Introduced workaround for Windows issue with std::atomic and std::once_flag
    initialization (#4777, #4773).

  PHP
  * Added compatibility with PHP 7.3 (#4898).

  Ruby
  * Fixed Ruby crash involving Any encoding (#4718).

2018-06-01 version 3.6.0 (C++/Java/Python/PHP/Objective-C/C#/Ruby/JavaScript)

  C++
  * Starting from this release, we now require C++11. For those we cannot yet
    upgrade to C++11, we will try to keep the 3.5.x branch updated with
    critical bug fixes only. If you have any concerns about this, please
    comment on issue #2780.
  * Moved to C++11 types like std::atomic and std::unique_ptr and away from our
    old custom-built equivalents.
  * Added support for repeated message fields in lite protos using implicit
    weak fields. This is an experimental feature that allows the linker to
    strip out more unused messages than previously was possible.
  * Fixed SourceCodeInfo for interpreted options and extension range options.
  * Fixed always_print_enums_as_ints option for JSON serialization.
  * Added support for ignoring unknown enum values when parsing JSON.
  * Create std::string in Arena memory.
  * Fixed ValidateDateTime to correctly check the day.
  * Fixed bug in ZeroCopyStreamByteSink.
  * Various other cleanups and fixes.

  Java
  * Dropped support for Java 6.
  * Added a UTF-8 decoder that uses Unsafe to directly decode a byte buffer.
  * Added deprecation annotations to generated code for deprecated oneof
    fields.
  * Fixed map field serialization in DynamicMessage.
  * Cleanup and documentation for Java Lite runtime.
  * Various other fixes and cleanups
  * Fixed unboxed arraylists to handle an edge case
  * Improved performance for copying between unboxed arraylists
  * Fixed lite protobuf to avoid Java compiler warnings
  * Improved test coverage for lite runtime
  * Performance improvements for lite runtime

  Python
  * Fixed bytes/string map key incompatibility between C++ and pure-Python
    implementations (issue #4029)
  * Added __init__.py files to compiler and util subpackages
  * Use /MT for all Windows versions
  * Fixed an issue affecting the Python-C++ implementation when used with
    Cython (issue #2896)
  * Various text format fixes
  * Various fixes to resolve behavior differences between the pure-Python and
    Python-C++ implementations

  PHP
  * Added php_metadata_namespace to control the file path of generated metadata
    file.
  * Changed generated classes of nested message/enum. E.g., Foo.Bar, which
    previously generates Foo_Bar, now generates Foo/Bar
  * Added array constructor. When creating a message, users can pass a php
    array whose content is field name to value pairs into constructor. The
    created message will be initialized according to the array. Note that
    message field should use a message value instead of a sub-array.
  * Various bug fixes.

  Objective-C
  * We removed some helper class methods from GPBDictionary to shrink the size
    of the library, the functionary is still there, but you may need to do some
    specific +alloc / -init… methods instead.
  * Minor improvements in the performance of object field getters/setters by
    avoiding some memory management overhead.
  * Fix a memory leak during the raising of some errors.
  * Make header importing completely order independent.
  * Small code improvements for things the undefined behaviors compiler option
    was flagging.

  Ruby
  * Added ruby_package file option to control the module of generated class.
  * Various bug fixes.

  Javascript
  * Allow setting string to int64 field.

  Csharp
  * Unknown fields are now parsed and then sent back on the wire. They can be
    discarded at parse time via a CodedInputStream option.
  * Movement towards working with .NET 3.5 and Unity
  * Expression trees are no longer used
  * AOT generics issues in Unity/il2cpp have a workaround (see this commit for
    details)
  * Floating point values are now compared bitwise (affects NaN value
    comparisons)
  * The default size limit when parsing is now 2GB rather than 64MB
  * MessageParser now supports parsing from a slice of a byte array
  * JSON list parsing now accepts null values where the underlying proto
    representation does

2017-12-20 version 3.5.1 (C++/Java/Python/PHP/Objective-C/C#/Ruby/JavaScript)
  Planned Future Changes
  * Make C++ implementation C++11 only: we plan to require C++11 to build
    protobuf code starting from 3.6.0 release. Please join this github issue:
    https://github.com/protocolbuffers/protobuf/issues/2780 to provide your feedback.

  protoc
  * Fixed a bug introduced in 3.5.0 and protoc in Windows now accepts non-ascii
    characters in paths again.

  C++
  * Removed several usages of C++11 features in the code base.
  * Fixed some compiler warnings.

  PHP
  * Fixed memory leak in C-extension implementation.
  * Added discardUnknokwnFields API.
  * Removed duplicated typedef in C-extension headers.
  * Avoided calling private php methods (timelib_update_ts).
  * Fixed Any.php to use fully-qualified name for DescriptorPool.

  Ruby
  * Added Google_Protobuf_discard_unknown for discarding unknown fields in
    messages.

  C#
  * Unknown fields are now preserved by default.
  * Floating point values are now bitwise compared, affecting message equality
    check and Contains() API in map and repeated fields.


2017-11-13 version 3.5.0 (C++/Java/Python/PHP/Objective-C/C#/Ruby/JavaScript)
  Planned Future Changes
  * Make C++ implementation C++11 only: we plan to require C++11 to build
    protobuf code starting from 3.6.0 release. Please join this github issue:
    https://github.com/protocolbuffers/protobuf/issues/2780 to provide your feedback.

  General
  * Unknown fields are now preserved in proto3 for most of the language
    implementations for proto3 by default. See the per-language section for
    details.
  * reserve keyword are now supported in enums

  C++
  * Proto3 messages are now preserving unknown fields by default. If you rely on
    unknowns fields being dropped. Please use DiscardUnknownFields() explicitly.
  * Deprecated the unsafe_arena_release_* and unsafe_arena_add_allocated_*
    methods for string fields.
  * Added move constructor and move assignment to RepeatedField,
    RepeatedPtrField and google::protobuf::Any.
  * Added perfect forwarding in Arena::CreateMessage
  * In-progress experimental support for implicit weak fields with lite protos.
    This feature allows the linker to strip out more unused messages and reduce
    binary size.
  * Various performance optimizations.

  Java
  * Proto3 messages are now preserving unknown fields by default. If you’d like
    to drop unknown fields, please use the DiscardUnknownFieldsParser API. For
    example:
      Parser<Foo> parser = DiscardUnknownFieldsParser.wrap(Foo.parser());
      Foo foo = parser.parseFrom(input);
  * Added a new CodedInputStream decoder for Iterable<ByteBuffer> with direct
    ByteBuffers.
  * TextFormat now prints unknown length-delimited fields as messages if
    possible.
  * FieldMaskUtil.merge() no longer creates unnecessary empty messages when a
    message field is unset in both source message and destination message.
  * Various performance optimizations.

  Python
  * Proto3 messages are now preserving unknown fields by default. Use
    message.DiscardUnknownFields() to drop unknown fields.
  * Add FieldDescriptor.file in generated code.
  * Add descriptor pool FindOneofByName in pure python.
  * Change unknown enum values into unknown field set .
  * Add more Python dict/list compatibility for Struct/ListValue.
  * Add utf-8 support for text_format.Merge()/Parse().
  * Support numeric unknown enum values for proto3 JSON format.
  * Add warning for Unexpected end-group tag in cpp extension.

  PHP
  * Proto3 messages are now preserving unknown fields.
  * Provide well known type messages in runtime.
  * Add prefix ‘PB’ to generated class of reserved names.
  * Fixed all conformance tests for encode/decode json in php runtime. C
    extension needs more work.

  Objective-C
  * Fixed some issues around copying of messages with unknown fields and then
    mutating the unknown fields in the copy.

  C#
  * Added unknown field support in JsonParser.
  * Fixed oneof message field merge.
  * Simplify parsing messages from array slices.

  Ruby
  * Unknown fields are now preserved by default.
  * Fixed several bugs for segment fault.

  Javascript
  * Decoder can handle both paced and unpacked data no matter how the proto is
    defined.
  * Decoder now accept long varint for 32 bit integers.


2017-08-14 version 3.4.0 (C++/Java/Python/PHP/Objective-C/C#/Ruby/JavaScript)
  Planned Future Changes
  * There are some changes that are not included in this release but are planned
    for the near future
      - Preserve unknown fields in proto3: We are going to bring unknown fields
        back into proto3. In this release, some languages start to support
        preserving unknown fields in proto3, controlled by flags/options. Some
        languages also introduce explicit APIs to drop unknown fields for
        migration. Please read the change log sections by languages for details.
        For general timeline and plan:

          https://docs.google.com/document/d/1KMRX-G91Aa-Y2FkEaHeeviLRRNblgIahbsk4wA14gRk/view

        For issues and discussions:

          https://github.com/protocolbuffers/protobuf/issues/272

      - Make C++ implementation C++11 only: we plan to require C++11 to build
        protobuf code starting from 3.5.0 or 3.6.0 release, after unknown fields
        semantic changes are finished. Please join this
        github issue:

          https://github.com/protocolbuffers/protobuf/issues/2780

        to provide your feedback.

  General
  * Extension ranges now accept options and are customizable.
  * "reserve" keyword now supports “max” in field number ranges,
    e.g.  reserve 1000 to max;

  C++
  * Proto3 messages are now able to preserve unknown fields. The default
    behavior is still to drop unknowns, which will be flipped in a future
    release. If you rely on unknowns fields being dropped. Please use
    Message::DiscardUnknownFields() explicitly.
  * Packable proto3 fields are now packed by default in serialization.
  * Following C++11 features are introduced when C++11 is available:
      - move-constructor and move-assignment are introduced to messages
      - Repeated fields constructor now takes std::initializer_list
      - rvalue setters are introduced for string fields
  * Experimental Table-Driven parsing and serialization available to test. To
    enable it, pass in table_driven_parsing table_driven_serialization protoc
    generator flags for C++

      $ protoc --cpp_out=table_driven_parsing,table_driven_serialization:./ \
        test.proto

  * lite generator parameter supported by the generator. Once set, all generated
    files, use lite runtime regardless of the optimizer_for setting in the
    .proto file.
  * Various optimizations to make C++ code more performant on PowerPC platform
  * Fixed maps data corruption when the maps are modified by both reflection API
    and generated API.
  * Deterministic serialization on maps reflection now uses stable sort.
  * file() accessors are introduced to various *Descriptor classes to make
    writing template function easier.
  * ByteSize() and SpaceUsed() are deprecated.Use ByteSizeLong() and
    SpaceUsedLong() instead
  * Consistent hash function is used for maps in DEBUG and NDEBUG build.
  * "using namespace std" is removed from stubs/common.h
  * Various performance optimizations and bug fixes

  Java
  * Introduced new parser API DiscardUnknownFieldsParser in preparation of
    proto3 unknown fields preservation change. Users who want to drop unknown
    fields should migrate to use this new parser API. For example:

      Parser<Foo> parser = DiscardUnknownFieldsParser.wrap(Foo.parser());
      Foo foo = parser.parseFrom(input);

  * Introduced new TextFormat API printUnicodeFieldValue() that prints field
    value without escaping unicode characters.
  * Added Durations.compare(Duration, Duration) and
    Timestamps.compare(Timestamp, Timestamp).
  * JsonFormat now accepts base64url encoded bytes fields.
  * Optimized CodedInputStream to do less copies when parsing large bytes
    fields.
  * Optimized TextFormat to allocate less memory when printing.

  Python
  * SerializeToString API is changed to SerializeToString(self, **kwargs),
    deterministic parameter is accepted for deterministic serialization.
  * Added sort_keys parameter in json format to make the output deterministic.
  * Added indent parameter in json format.
  * Added extension support in json format.
  * Added __repr__ support for repeated field in cpp implementation.
  * Added file in FieldDescriptor.
  * Added pretty-print filter to text format.
  * Services and method descriptors are always printed even if generic_service
    option is turned off.
  * Note: AppEngine 2.5 is deprecated on June 2017 that AppEngine 2.5 will
    never update protobuf runtime. Users who depend on AppEngine 2.5 should use
    old protoc.

  PHP
  * Support PHP generic services. Specify file option php_generic_service=true
    to enable generating service interface.
  * Message, repeated and map fields setters take value instead of reference.
  * Added map iterator in c extension.
  * Support json  encode/decode.
  * Added more type info in getter/setter phpdoc
  * Fixed the problem that c extension and php implementation cannot be used
    together.
  * Added file option php_namespace to use custom php namespace instead of
    package.
  * Added fluent setter.
  * Added descriptor API in runtime for custom encode/decode.
  * Various bug fixes.

  Objective-C
  * Fix for GPBExtensionRegistry copying and add tests.
  * Optimize GPBDictionary.m codegen to reduce size of overall library by 46K
    per architecture.
  * Fix some cases of reading of 64bit map values.
  * Properly error on a tag with field number zero.
  * Preserve unknown fields in proto3 syntax files.
  * Document the exceptions on some of the writing apis.

  C#
  * Implemented IReadOnlyDictionary<K,V> in MapField<K,V>
  * Added TryUnpack method for Any message in addition to Unpack.
  * Converted C# projects to MSBuild (csproj) format.

  Ruby
  * Several bug fixes.

  Javascript
  * Added support of field option js_type. Now one can specify the JS type of a
    64-bit integer field to be string in the generated code by adding option
    [jstype = JS_STRING] on the field.

2017-04-05 version 3.3.0 (C++/Java/Python/PHP/Objective-C/C#/Ruby/JavaScript)
  Planned Future Changes
  * There are some changes that are not included in this release but are
    planned for the near future:
      - Preserve unknown fields in proto3: please read this doc:

          https://docs.google.com/document/d/1KMRX-G91Aa-Y2FkEaHeeviLRRNblgIahbsk4wA14gRk/view

        for the timeline and follow up this github issue:

          https://github.com/protocolbuffers/protobuf/issues/272

        for discussion.
      - Make C++ implementation C++11 only: we plan to require C++11 to build
        protobuf code starting from 3.4.0 or 3.5.0 release. Please join this
        github issue:

          https://github.com/protocolbuffers/protobuf/issues/2780

        to provide your feedback.

  C++
  * Fixed map fields serialization of DynamicMessage to correctly serialize
    both key and value regardless of their presence.
  * Parser now rejects field number 0 correctly.
  * New API Message::SpaceUsedLong() that’s equivalent to
    Message::SpaceUsed() but returns the value in size_t.
  * JSON support
    - New flag always_print_enums_as_ints in JsonPrintOptions.
    - New flag preserve_proto_field_names in JsonPrintOptions. It will instruct
      the JSON printer to use the original field name declared in the .proto
      file instead of converting them to lowerCamelCase when printing JSON.
    - JsonPrintOptions.always_print_primtive_fields now works for oneof message
      fields.
    - Fixed a bug that doesn’t allow different fields to set the same json_name
      value.
    - Fixed a performance bug that causes excessive memory copy when printing
      large messages.
  * Various performance optimizations.

  Java
  * Map field setters eagerly validate inputs and throw NullPointerExceptions
    as appropriate.
  * Added ByteBuffer overloads to the generated parsing methods and the Parser
    interface.
  * proto3 enum's getNumber() method now throws on UNRECOGNIZED values.
  * Output of JsonFormat is now locale independent.

  Python
  * Added FindServiceByName() in the pure-Python DescriptorPool. This works only
    for descriptors added with DescriptorPool.Add(). Generated descriptor_pool
    does not support this yet.
  * Added a descriptor_pool parameter for parsing Any in text_format.Parse().
  * descriptor_pool.FindFileContainingSymbol() now is able to find nested
    extensions.
  * Extending empty [] to repeated field now sets parent message presence.

  PHP
  * Added file option php_class_prefix. The prefix will be prepended to all
    generated classes defined in the file.
  * When encoding, negative int32 values are sign-extended to int64.
  * Repeated/Map field setter accepts a regular PHP array. Type checking is
    done on the array elements.
  * encode/decode are renamed to serializeToString/mergeFromString.
  * Added mergeFrom, clear method on Message.
  * Fixed a bug that oneof accessor didn’t return the field name that is
    actually set.
  * C extension now works with php7.
  * This is the first GA release of PHP. We guarantee that old generated code
    can always work with new runtime and new generated code.

  Objective-C
  * Fixed help for GPBTimestamp for dates before the epoch that contain
    fractional seconds.
  * Added GPBMessageDropUnknownFieldsRecursively() to remove unknowns from a
    message and any sub messages.
  * Addressed a threading race in extension registration/lookup.
  * Increased the max message parsing depth to 100 to match the other languages.
  * Removed some use of dispatch_once in favor of atomic compare/set since it
    needs to be heap based.
  * Fixes for new Xcode 8.3 warnings.

  C#
  * Fixed MapField.Values.CopyTo, which would throw an exception unnecessarily
    if provided exactly the right size of array to copy to.
  * Fixed enum JSON formatting when multiple names mapped to the same numeric
    value.
  * Added JSON formatting option to format enums as integers.
  * Modified RepeatedField<T> to implement IReadOnlyList<T>.
  * Introduced the start of custom option handling; it's not as pleasant as it
    might be, but the information is at least present. We expect to extend code
    generation to improve this in the future.
  * Introduced ByteString.FromStream and ByteString.FromStreamAsync to
    efficiently create a ByteString from a stream.
  * Added whole-message deprecation, which decorates the class with [Obsolete].

  Ruby
  * Fixed Message#to_h for messages with map fields.
  * Fixed memcpy() in binary gems to work for old glibc, without breaking the
    build for non-glibc libc’s like musl.

  Javascript
  * Added compatibility tests for version 3.0.0.
  * Added conformance tests.
  * Fixed serialization of extensions: we need to emit a value even if it is
    falsy (like the number 0).
  * Use closurebuilder.py in favor of calcdeps.py for compiling JavaScript.

2017-01-23 version 3.2.0 (C++/Java/Python/PHP/Ruby/Objective-C/C#/JavaScript/Lite)
  General
  * Added protoc version number to protoc plugin protocol. It can be used by
    protoc plugin to detect which version of protoc is used with the plugin and
    mitigate known problems in certain version of protoc.

  C++
  * The default parsing byte size limit has been raised from 64MB to 2GB.
  * Added rvalue setters for non-arena string fields.
  * Enabled debug logging for Android.
  * Fixed a double-free problem when using Reflection::SetAllocatedMessage()
    with extension fields.
  * Fixed several deterministic serialization bugs:
    * MessageLite::SerializeAsString() now respects the global deterministic
      serialization flag.
    * Extension fields are serialized deterministically as well.  Fixed protocol
      compiler to correctly report importing-self as an error.
  * Fixed FileDescriptor::DebugString() to print custom options correctly.
  * Various performance/codesize optimizations and cleanups.

  Java
  * The default parsing byte size limit has been raised from 64MB to 2GB.
  * Added recursion limit when parsing JSON.
  * Fixed a bug that enumType.getDescriptor().getOptions() doesn't have custom
    options.
  * Fixed generated code to support field numbers up to 2^29-1.

  Python
  * You can now assign NumPy scalars/arrays (np.int32, np.int64) to protobuf
    fields, and assigning other numeric types has been optimized for
    performance.
  * Pure-Python: message types are now garbage-collectable.
  * Python/C++: a lot of internal cleanup/refactoring.

  PHP (Alpha)
  * For 64-bit integers type (int64/uint64/sfixed64/fixed64/sint64), use PHP
    integer on 64-bit environment and PHP string on 32-bit environment.
  * PHP generated code also conforms to PSR-4 now.
  * Fixed ZTS build for c extension.
  * Fixed c extension build on Mac.
  * Fixed c extension build on 32-bit linux.
  * Fixed the bug that message without namespace is not found in the descriptor
    pool. (#2240)
  * Fixed the bug that repeated field is not iterable in c extension.
  * Message names Empty will be converted to GPBEmpty in generated code.
  * Added phpdoc in generated files.
  * The released API is almost stable. Unless there is large problem, we won't
    change it. See
    https://developers.google.com/protocol-buffers/docs/reference/php-generated
    for more details.

  Objective-C
  * Added support for push/pop of the stream limit on CodedInputStream for
    anyone doing manual parsing.

  C#
  * No changes.

  Ruby
  * Message objects now support #respond_to? for field getters/setters.
  * You can now compare “message == non_message_object” and it will return false
    instead of throwing an exception.
  * JRuby: fixed #hashCode to properly reflect the values in the message.

  Javascript
  * Deserialization of repeated fields no longer has quadratic performance
    behavior.
  * UTF-8 encoding/decoding now properly supports high codepoints.
  * Added convenience methods for some well-known types: Any, Struct, and
    Timestamp. These make it easier to convert data between native JavaScript
    types and the well-known protobuf types.

2016-09-23 version 3.1.0 (C++/Java/Python/PHP/Ruby/Objective-C/C#/JavaScript/Lite)
  General
  * Proto3 support in PHP (alpha).
  * Various bug fixes.

  C++
  * Added MessageLite::ByteSizeLong() that’s equivalent to
    MessageLite::ByteSize() but returns the value in size_t. Useful to check
    whether a message is over the 2G size limit that protobuf can support.
  * Moved default_instances to global variables. This allows default_instance
    addresses to be known at compile time.
  * Adding missing generic gcc 64-bit atomicops.
  * Restore New*Callback into google::protobuf namespace since these are used
    by the service stubs code
  * JSON support.
    * Fixed some conformance issues.
  * Fixed a JSON serialization bug for bytes fields.

  Java
  * Fixed a bug in TextFormat that doesn’t accept empty repeated fields (i.e.,
    “field: [ ]”).
  * JSON support
    * Fixed JsonFormat to do correct snake_case-to-camelCase conversion for
      non-style-conforming field names.
    * Fixed JsonFormat to parse empty Any message correctly.
    * Added an option to JsonFormat.Parser to ignore unknown fields.
  * Experimental API
    * Added UnsafeByteOperations.unsafeWrap(byte[]) to wrap a byte array into
      ByteString without copy.

  Python
  * JSON support
    * Fixed some conformance issues.

  PHP (Alpha)
  * We have added the proto3 support for PHP via both a pure PHP package and a
    native c extension. The pure PHP package is intended to provide usability
    to wider range of PHP platforms, while the c extension is intended to
    provide higher performance. Both implementations provide the same runtime
    APIs and share the same generated code. Users don’t need to re-generate
    code for the same proto definition when they want to switch the
    implementation later. The pure PHP package is included in the php/src
    directory, and the c extension is included in the php/ext directory.

    Both implementations provide idiomatic PHP APIs:
    * All messages and enums are defined as PHP classes.
    * All message fields can only be accessed via getter/setter.
    * Both repeated field elements and map elements are stored in containers
      that act like a normal PHP array.

    Unlike several existing third-party PHP implementations for protobuf, our
    implementations are built on a "strongly-typed" philosophy: message fields
    and array/map containers will throw exceptions eagerly when values of the
    incorrect type (not including those that can be type converted, e.g.,
    double <-> integer <-> numeric string) are inserted.

    Currently, pure PHP runtime supports php5.5, 5.6 and 7 on linux. C
    extension runtime supports php5.5 and 5.6 on linux.

    See php/README.md for more details about installment. See
    https://developers.google.com/protocol-buffers/docs/phptutorial for more
    details about APIs.

  Objective-C
  * Helpers are now provided for working the Any well known type (see
    GPBWellKnownTypes.h for the api additions).
  * Some improvements in startup code (especially when extensions aren’t used).

  Javascript
  * Fixed missing import of jspb.Map
  * Fixed valueWriterFn variable name

  Ruby
  * Fixed hash computation for JRuby's RubyMessage
  * Make sure map parsing frames are GC-rooted.
  * Added API support for well-known types.

  C#
  * Removed check on dependency in the C# reflection API.

2016-09-06 version 3.0.2 (C++/Java/Python/Ruby/Objective-C/C#/JavaScript/Lite)
  General
  * Various bug fixes.

  Objective C
  * Fix for oneofs in proto3 syntax files where fields were set to the zero
    value.
  * Fix for embedded null character in strings.
  * CocoaDocs support

  Ruby
  * Fixed memory corruption bug in parsing that could occur under GC pressure.

  Javascript
  * jspb.Map is now properly exported to CommonJS modules.

  C#
  * Removed legacy_enum_values flag.


2016-07-27 version 3.0.0 (C++/Java/Python/Ruby/Objective-C/C#/JavaScript/Lite)
  General
  * This log only contains changes since the beta-4 release. Summarized change
    log since the last stable release (v2.6.1) can be found in the github
    release page.

  Compatibility Notice
  * v3.0.0 is the first API stable release of the v3.x series. We do not expect
    any future API breaking changes.
  * For C++, Java Lite and Objective-C, source level compatibility is
    guaranteed.  Upgrading from v3.0.0 to newer minor version releases will be
    source compatible. For example, if your code compiles against protobuf
    v3.0.0, it will continue to compile after you upgrade protobuf library to
    v3.1.0.
  * For other languages, both source level compatibility and binary level
    compatibility are guaranteed. For example, if you have a Java binary built
    against protobuf v3.0.0. After switching the protobuf runtime binary to
    v3.1.0, your built binary should continue to work.
  * Compatibility is only guaranteed for documented API and documented
    behaviors. If you are using undocumented API (e.g., use anything in the C++
    internal namespace), it can be broken by minor version releases in an
    undetermined manner.

  Ruby
  * When you assign a string field `a.string_field = "X"`, we now call
    #encode(UTF-8) on the string and freeze the copy. This saves you from
    needing to ensure the string is already encoded as UTF-8. It also prevents
    you from mutating the string after it has been assigned (this is how we
    ensure it stays valid UTF-8).
  * The generated file for `foo.proto` is now `foo_pb.rb` instead of just
    `foo.rb`. This makes it easier to see which imports/requires are from
    protobuf generated code, and also prevents conflicts with any `foo.rb` file
    you might have written directly in Ruby. It is a backward-incompatible
    change: you will need to update all of your `require` statements.
  * For package names like `foo_bar`, we now translate this to the Ruby module
    `FooBar`. This is more idiomatic Ruby than what we used to do (`Foo_bar`).

  JavaScript
  * Scalar fields like numbers and boolean now return defaults instead of
    `undefined` or `null` when they are unset. You can test for presence
    explicitly by calling `hasFoo()`, which we now generate for scalar fields.

  Java Lite
  * Java Lite is now implemented as a separate plugin, maintained in the
    `javalite` branch. Both lite runtime and protoc artifacts will be available
    in Maven.

  C#
  * Target platforms now .NET 4.5, selected portable subsets and .NET Core.
  * legacy_enum_values option is no longer supported.

2016-07-15 version 3.0.0-beta-4 (C++/Java/Python/Ruby/Objective-C/C#/JavaScript)
  General
  * Added a deterministic serialization API for C++. The deterministic
    serialization guarantees that given a binary, equal messages will be
    serialized to the same bytes. This allows applications like MapReduce to
    group equal messages based on the serialized bytes. The deterministic
    serialization is, however, NOT canonical across languages; it is also
    unstable across different builds with schema changes due to unknown fields.
    Users who need canonical serialization, e.g. persistent storage in a
    canonical form, fingerprinting, etc, should define their own
    canonicalization specification and implement the serializer using reflection
    APIs rather than relying on this API.
  * Added OneofOptions. You can now define custom options for oneof groups.
      import "google/protobuf/descriptor.proto";
      extend google.protobuf.OneofOptions {
        optional int32 my_oneof_extension = 12345;
      }
      message Foo {
        oneof oneof_group {
          (my_oneof_extension) = 54321;
          ...
        }
      }

  C++ (beta)
  * Introduced a deterministic serialization API in
    CodedOutputStream::SetSerializationDeterministic(bool). See the notes about
    deterministic serialization in the General section.
  * Added google::protobuf::Map::swap() to swap two map fields.
  * Fixed a memory leak when calling Reflection::ReleaseMessage() on a message
    allocated on arena.
  * Improved error reporting when parsing text format protos.
  * JSON
      - Added a new parser option to ignore unknown fields when parsing JSON.
      - Added convenient methods for message to/from JSON conversion.
  * Various performance optimizations.

  Java (beta)
  * File option "java_generate_equals_and_hash" is now deprecated. equals() and
    hashCode() methods are generated by default.
  * Added a new JSON printer option "omittingInsignificantWhitespace" to produce
    a more compact JSON output. The printer will pretty-print by default.
  * Updated Java runtime to be compatible with 2.5.0/2.6.1 generated protos.

  Python (beta)
  * Added support to pretty print Any messages in text format.
  * Added a flag to ignore unknown fields when parsing JSON.
  * Bugfix: "@type" field of a JSON Any message is now correctly put before
    other fields.

  Objective-C (beta)
  * Updated the code to support compiling with more compiler warnings
    enabled. (Issue 1616)
  * Exposing more detailed errors for parsing failures. (PR 1623)
  * Small (breaking) change to the naming of some methods on the support classes
    for map<>. There were collisions with the system provided KVO support, so
    the names were changed to avoid those issues.  (PR 1699)
  * Fixed for proper Swift bridging of error handling during parsing. (PR 1712)
  * Complete support for generating sources that will go into a Framework and
    depend on generated sources from other Frameworks. (Issue 1457)

  C# (beta)
  * RepeatedField optimizations.
  * Support for .NET Core.
  * Minor bug fixes.
  * Ability to format a single value in JsonFormatter (advanced usage only).
  * Modifications to attributes applied to generated code.

  Javascript (alpha)
  * Maps now have a real map API instead of being treated as repeated fields.
  * Well-known types are now provided in the google-protobuf package, and the
    code generator knows to require() them from that package.
  * Bugfix: non-canonical varints are correctly decoded.

  Ruby (alpha)
  * Accessors for oneof fields now return default values instead of nil.

  Java Lite
  * Java lite support is removed from protocol compiler. It will be supported
    as a protocol compiler plugin in a separate code branch.

2016-05-16 version 3.0.0-beta-3 (C++/Java/Python/Ruby/Nano/Objective-C/C#/JavaScript)
  General
  * Supported Proto3 lite-runtime in C++/Java for mobile platforms.
  * Any type now supports APIs to specify prefixes other than
    type.googleapis.com
  * Removed javanano_use_deprecated_package option; Nano will always has its own
    ".nano" package.

  C++ (Beta)
  * Improved hash maps.
      - Improved hash maps comments. In particular, please note that equal hash
        maps will not necessarily have the same iteration order and
        serialization.
      - Added a new hash maps implementation that will become the default in a
        later release.
  * Arenas
      - Several inlined methods in Arena were moved to out-of-line to improve
        build performance and code size.
      - Added SpaceAllocatedAndUsed() to report both space used and allocated
      - Added convenient class UnsafeArenaAllocatedRepeatedPtrFieldBackInserter
  * Any
      - Allow custom type URL prefixes in Any packing.
      - TextFormat now expand the Any type rather than printing bytes.
  * Performance optimizations and various bug fixes.

  Java (Beta)
  * Introduced an ExperimentalApi annotation. Annotated APIs are experimental
    and are subject to change in a backward incompatible way in future releases.
  * Introduced zero-copy serialization as an ExperimentalApi
      - Introduction of the `ByteOutput` interface. This is similar to
        `OutputStream` but provides semantics for lazy writing (i.e. no
        immediate copy required) of fields that are considered to be immutable.
      - `ByteString` now supports writing to a `ByteOutput`, which will directly
        expose the internals of the `ByteString` (i.e. `byte[]` or `ByteBuffer`)
        to the `ByteOutput` without copying.
      - `CodedOutputStream` now supports writing to a `ByteOutput`. `ByteString`
        instances that are too large to fit in the internal buffer will be
        (lazily) written to the `ByteOutput` directly.
      - This allows applications using large `ByteString` fields to avoid
        duplication of these fields entirely. Such an application can supply a
        `ByteOutput` that chains together the chunks received from
        `CodedOutputStream` before forwarding them onto the IO system.
  * Other related changes to `CodedOutputStream`
      - Additional use of `sun.misc.Unsafe` where possible to perform fast
        access to `byte[]` and `ByteBuffer` values and avoiding unnecessary
        range checking.
      - `ByteBuffer`-backed `CodedOutputStream` now writes directly to the
        `ByteBuffer` rather than to an intermediate array.
  * Improved lite-runtime.
      - Lite protos now implement deep equals/hashCode/toString
      - Significantly improved the performance of Builder#mergeFrom() and
        Builder#mergeDelimitedFrom()
  * Various bug fixes and small feature enhancement.
      - Fixed stack overflow when in hashCode() for infinite recursive oneofs.
      - Fixed the lazy field parsing in lite to merge rather than overwrite.
      - TextFormat now supports reporting line/column numbers on errors.
      - Updated to add appropriate @Override for better compiler errors.

  Python (Beta)
  * Added JSON format for Any, Struct, Value and ListValue
  * [ ] is now accepted for both repeated scalar fields and repeated message
    fields in text format parser.
  * Numerical field name is now supported in text format.
  * Added DiscardUnknownFields API for python protobuf message.

  Objective-C (Beta)
  * Proto comments now come over as HeaderDoc comments in the generated sources
    so Xcode can pick them up and display them.
  * The library headers have been updated to use HeaderDoc comments so Xcode can
    pick them up and display them.
  * The per message and per field overhead in both generated code and runtime
    object sizes was reduced.
  * Generated code now include deprecated annotations when the proto file
    included them.

  C# (Beta)
  In general: some changes are breaking, which require regenerating messages.
  Most user-written code will not be impacted *except* for the renaming of enum
  values.

  * Allow custom type URL prefixes in `Any` packing, and ignore them when
    unpacking
  * `protoc` is now in a separate NuGet package (Google.Protobuf.Tools)
  * New option: `internal_access` to generate internal classes
  * Enum values are now PascalCased, and if there's a prefix which matches the
    name of the enum, that is removed (so an enum `COLOR` with a value
    `COLOR_BLUE` would generate a value of just `Blue`). An option
    (`legacy_enum_values`) is temporarily available to disable this, but the
    option will be removed for GA.
  * `json_name` option is now honored
  * If group tags are encountered when parsing, they are validated more
    thoroughly (although we don't support actual groups)
  * NuGet dependencies are better specified
  * Breaking: `Preconditions` is renamed to `ProtoPreconditions`
  * Breaking: `GeneratedCodeInfo` is renamed to `GeneratedClrTypeInfo`
  * `JsonFormatter` now allows writing to a `TextWriter`
  * New interface, `ICustomDiagnosticMessage` to allow more compact
    representations from `ToString`
  * `CodedInputStream` and `CodedOutputStream` now implement `IDisposable`,
    which simply disposes of the streams they were constructed with
  * Map fields no longer support null values (in line with other languages)
  * Improvements in JSON formatting and parsing

  Javascript (Alpha)
  * Better support for "bytes" fields: bytes fields can be read as either a
    base64 string or UInt8Array (in environments where TypedArray is supported).
  * New support for CommonJS imports.  This should make it easier to use the
    JavaScript support in Node.js and tools like WebPack.  See js/README.md for
    more information.
  * Some significant internal refactoring to simplify and modularize the code.

  Ruby (Alpha)
  * JSON serialization now properly uses camelCased names, with a runtime option
    that will preserve original names from .proto files instead.
  * Well-known types are now included in the distribution.
  * Release now includes binary gems for Windows, Mac, and Linux instead of just
    source gems.
  * Bugfix for serializing oneofs.

  C++/Java Lite (Alpha)
    A new "lite" generator parameter was introduced in the protoc for C++ and
    Java for Proto3 syntax messages. Example usage:

     ./protoc --cpp_out=lite:$OUTPUT_PATH foo.proto

    The protoc will treat the current input and all the transitive dependencies
    as LITE. The same generator parameter must be used to generate the
    dependencies.

    In Proto3 syntax files, "optimized_for=LITE_RUNTIME" is no longer supported.


2015-12-30 version 3.0.0-beta-2 (C++/Java/Python/Ruby/Nano/Objective-C/C#/JavaScript)
  General
  * Introduced a new language implementation: JavaScript.
  * Added a new field option "json_name". By default proto field names are
    converted to "lowerCamelCase" in proto3 JSON format. This option can be
    used to override this behavior and specify a different JSON name for the
    field.
  * Added conformance tests to ensure implementations are following proto3 JSON
    specification.

  C++ (Beta)
  * Various bug fixes and improvements to the JSON support utility:
      - Duplicate map keys in JSON are now rejected (i.e., translation will
        fail).
      - Fixed wire-format for google.protobuf.Value/ListValue.
      - Fixed precision loss when converting google.protobuf.Timestamp.
      - Fixed a bug when parsing invalid UTF-8 code points.
      - Fixed a memory leak.
      - Reduced call stack usage.

  Java (Beta)
  * Cleaned up some unused methods on CodedOutputStream.
  * Presized lists for packed fields during parsing in the lite runtime to
    reduce allocations and improve performance.
  * Improved the performance of unknown fields in the lite runtime.
  * Introduced UnsafeByteStrings to support zero-copy ByteString creation.
  * Various bug fixes and improvements to the JSON support utility:
      - Fixed a thread-safety bug.
      - Added a new option “preservingProtoFieldNames” to JsonFormat.
      - Added a new option “includingDefaultValueFields” to JsonFormat.
      - Updated the JSON utility to comply with proto3 JSON specification.

  Python (Beta)
  * Added proto3 JSON format utility. It includes support for all field types
    and a few well-known types except for Any and Struct.
  * Added runtime support for Any, Timestamp, Duration and FieldMask.
  * [ ] is now accepted for repeated scalar fields in text format parser.
  * Map fields now have proper O(1) performance for lookup/insert/delete
    when using the Python/C++ implementation. They were previously using O(n)
    search-based algorithms because the C++ reflection interface didn't
    support true map operations.

  Objective-C (Beta)
  * Various bug-fixes and code tweaks to pass more strict compiler warnings.
  * Now has conformance test coverage and is passing all tests.

  C# (Beta)
  * Various bug-fixes.
  * Code generation: Files generated in directories based on namespace.
  * Code generation: Include comments from .proto files in XML doc
    comments (naively)
  * Code generation: Change organization/naming of "reflection class" (access
    to file descriptor)
  * Code generation and library: Add Parser property to MessageDescriptor,
    and introduce a non-generic parser type.
  * Library: Added TypeRegistry to support JSON parsing/formatting of Any.
  * Library: Added Any.Pack/Unpack support.
  * Library: Implemented JSON parsing.

  Javascript (Alpha)
  * Added proto3 support for JavaScript. The runtime is written in pure
    JavaScript and works in browsers and in Node.js. To generate JavaScript
    code for your proto, invoke protoc with "--js_out". See js/README.md
    for more build instructions.

2015-08-26 version 3.0.0-beta-1 (C++/Java/Python/Ruby/Nano/Objective-C/C#)
  About Beta
  * This is the first beta release of protobuf v3.0.0. Not all languages
    have reached beta stage. Languages not marked as beta are still in
    alpha (i.e., be prepared for API breaking changes).

  General
  * Proto3 JSON is supported in several languages (fully supported in C++
    and Java, partially supported in Ruby/C#). The JSON spec is defined in
    the proto3 language guide:

      https://developers.google.com/protocol-buffers/docs/proto3#json

    We will publish a more detailed spec to define the exact behavior of
    proto3-conformant JSON serializers and parsers. Until then, do not rely
    on specific behaviors of the implementation if it’s not documented in
    the above spec. More specifically, the behavior is not yet finalized for
    the following:
      - Parsing invalid JSON input (e.g., input with trailing commas).
      - Non-camelCase names in JSON input.
      - The same field appears multiple times in JSON input.
      - JSON arrays contain “null” values.
      - The message has unknown fields.

  * Proto3 now enforces strict UTF-8 checking. Parsing will fail if a string
    field contains non UTF-8 data.

  C++ (Beta)
  * Introduced new utility functions/classes in the google/protobuf/util
    directory:
      - MessageDifferencer: compare two proto messages and report their
                            differences.
      - JsonUtil: support converting protobuf binary format to/from JSON.
      - TimeUtil: utility functions to work with well-known types Timestamp
                  and Duration.
      - FieldMaskUtil: utility functions to work with FieldMask.

  * Performance optimization of arena construction and destruction.
  * Bug fixes for arena and maps support.
  * Changed to use cmake for Windows Visual Studio builds.
  * Added Bazel support.

  Java (Beta)
  * Introduced a new util package that will be distributed as a separate
    artifact in maven. It contains:
      - JsonFormat: convert proto messages to/from JSON.
      - TimeUtil: utility functions to work with Timestamp and Duration.
      - FieldMaskUtil: utility functions to work with FieldMask.

  * The static PARSER in each generated message is deprecated, and it will
    be removed in a future release. A static parser() getter is generated
    for each message type instead.
  * Performance optimizations for String fields serialization.
  * Performance optimizations for Lite runtime on Android:
      - Reduced allocations
      - Reduced method overhead after ProGuarding
      - Reduced code size after ProGuarding

  Python (Alpha)
  * Removed legacy Python 2.5 support.
  * Moved to a single Python 2.x/3.x-compatible codebase, instead of using 2to3.
  * Fixed build/tests on Python 2.6, 2.7, 3.3, and 3.4.
      - Pure-Python works on all four.
      - Python/C++ implementation works on all but 3.4, due to changes in the
        Python/C++ API in 3.4.
  * Some preliminary work has been done to allow for multiple DescriptorPools
    with Python/C++.

  Ruby (Alpha)
  * Many bugfixes:
      - fixed parsing/serialization of bytes, sint, sfixed types
      - other parser bugfixes
      - fixed memory leak affecting Ruby 2.2

  JavaNano (Alpha)
  * JavaNano generated code now will be put in a nano package by default to
    avoid conflicts with Java generated code.

  Objective-C (Alpha)
  * Added non-null markup to ObjC library. Requires SDK 8.4+ to build.
  * Many bugfixes:
      - Removed the class/enum filter.
      - Renamed some internal types to avoid conflicts with the well-known types
        protos.
      - Added missing support for parsing repeated primitive fields in packed or
        unpacked forms.
      - Added *Count for repeated and map<> fields to avoid auto-create when
        checking for them being set.

  C# (Alpha)
  * Namespace changed to Google.Protobuf (and NuGet package will be named
    correspondingly).
  * Target platforms now .NET 4.5 and selected portable subsets only.
  * Removed lite runtime.
  * Reimplementation to use mutable message types.
  * Null references used to represent "no value" for message type fields.
  * Proto3 semantics supported; proto2 files are prohibited for C# codegen.
    Most proto3 features supported:
      - JSON formatting (a.k.a. serialization to JSON), including well-known
        types (except for Any).
      - Wrapper types mapped to nullable value types (or string/ByteString
        allowing nullability). JSON parsing is not supported yet.
      - maps
      - oneof
      - enum unknown value preservation

2015-05-25 version 3.0.0-alpha-3 (Objective-C/C#):
  General
  * Introduced two new language implementations (Objective-C, C#) to proto3.
  * Explicit "optional" keyword are disallowed in proto3 syntax, as fields are
    optional by default.
  * Group fields are no longer supported in proto3 syntax.
  * Changed repeated primitive fields to use packed serialization by default in
    proto3 (implemented for C++, Java, Python in this release).  The user can
    still disable packed serialization by setting packed to false for now.
  * Added well-known type protos (any.proto, empty.proto, timestamp.proto,
    duration.proto, etc.). Users can import and use these protos just like
    regular proto files. Additional runtime support will be added for them in
    future releases (in the form of utility helper functions, or having them
    replaced by language specific types in generated code).
  * Added a "reserved" keyword in both proto2 and proto3 syntax. User can use
    this keyword to declare reserved field numbers and names to prevent them
    from being reused by other fields in the same message.

    To reserve field numbers, add a reserved declaration in your message:

      message TestMessage {
        reserved 2, 15, 9 to 11, 3;
      }

    This reserves field numbers 2, 3, 9, 10, 11 and 15. If a user uses any of
    these as field numbers, the protocol buffer compiler will report an error.

    Field names can also be reserved:

      message TestMessage {
        reserved "foo", "bar";
      }

  * Various bug fixes since 3.0.0-alpha-2

  Objective-C
    Objective-C includes a code generator and a native objective-c runtime
    library.  By adding “--objc_out” to protoc, the code generator will generate
    a header(*.pbobjc.h) and an implementation file(*.pbobjc.m) for each proto
    file.

    In this first release, the generated interface provides: enums, messages,
    field support(single, repeated, map, oneof), proto2 and proto3 syntax
    support, parsing and serialization. It’s  compatible with ARC and non-ARC
    usage. Besides, user can also access it via the swift bridging header.

    See objectivec/README.md for details.

  C#
    * C# protobufs are based on project
      https://github.com/jskeet/protobuf-csharp-port. The original project was
      frozen and all the new development will happen here.
    * Codegen plugin for C# was completely rewritten to C++ and is now an
      integral part of protoc.
    * Some refactorings and cleanup has been applied to the C# runtime library.
    * Only proto2 is supported in C# at the moment, proto3 support is in
      progress and will likely bring significant breaking changes to the API.

    See csharp/README.md for details.

  C++
    * Added runtime support for Any type. To use Any in your proto file, first
      import the definition of Any:

        // foo.proto
        import "google/protobuf/any.proto";
        message Foo {
          google.protobuf.Any any_field = 1;
        }
        message Bar {
          int32 value = 1;
        }

      Then in C++ you can access the Any field using PackFrom()/UnpackTo()
      methods:

        Foo foo;
        Bar bar = ...;
        foo.mutable_any_field()->PackFrom(bar);
        ...
        if (foo.any_field().IsType<Bar>()) {
          foo.any_field().UnpackTo(&bar);
          ...
        }
    * In text format, entries of a map field will be sorted by key.

  Java
    * Continued optimizations on the lite runtime to improve performance for
      Android.

  Python
    * Added map support.
      - maps now have a dict-like interface (msg.map_field[key] = value)
      - existing code that modifies maps via the repeated field interface
        will need to be updated.

  Ruby
    * Improvements to RepeatedField's emulation of the Ruby Array API.
    * Various speedups and internal cleanups.

2015-02-26 version 3.0.0-alpha-2 (Python/Ruby/JavaNano):
  General
  * Introduced three new language implementations (Ruby, JavaNano, and
    Python) to proto3.
  * Various bug fixes since 3.0.0-alpha-1

  Python:
    Python has received several updates, most notably support for proto3
    semantics in any .proto file that declares syntax="proto3".
    Messages declared in proto3 files no longer represent field presence
    for scalar fields (number, enums, booleans, or strings).  You can
    no longer call HasField() for such fields, and they are serialized
    based on whether they have a non-zero/empty/false value.

    One other notable change is in the C++-accelerated implementation.
    Descriptor objects (which describe the protobuf schema and allow
    reflection over it) are no longer duplicated between the Python
    and C++ layers.  The Python descriptors are now simple wrappers
    around the C++ descriptors.  This change should significantly
    reduce the memory usage of programs that use a lot of message
    types.

  Ruby:
    We have added proto3 support for Ruby via a native C extension.

    The Ruby extension itself is included in the ruby/ directory, and details on
    building and installing the extension are in ruby/README.md. The extension
    will also be published as a Ruby gem. Code generator support is included as
    part of `protoc` with the `--ruby_out` flag.

    The Ruby extension implements a user-friendly DSL to define message types
    (also generated by the code generator from `.proto` files).  Once a message
    type is defined, the user may create instances of the message that behave in
    ways idiomatic to Ruby. For example:

    - Message fields are present as ordinary Ruby properties (getter method
      `foo` and setter method `foo=`).
    - Repeated field elements are stored in a container that acts like a native
      Ruby array, and map elements are stored in a container that acts like a
      native Ruby hashmap.
    - The usual well-known methods, such as `#to_s`, `#dup`, and the like, are
      present.

    Unlike several existing third-party Ruby extensions for protobuf, this
    extension is built on a "strongly-typed" philosophy: message fields and
    array/map containers will throw exceptions eagerly when values of the
    incorrect type are inserted.

    See ruby/README.md for details.

  JavaNano:
    JavaNano is a special code generator and runtime library designed especially
    for resource-restricted systems, like Android. It is very resource-friendly
    in both the amount of code and the runtime overhead. Here is an an overview
    of JavaNano features compared with the official Java protobuf:

    - No descriptors or message builders.
    - All messages are mutable; fields are public Java fields.
    - For optional fields only, encapsulation behind setter/getter/hazzer/
      clearer functions is opt-in, which provide proper 'has' state support.
    - For proto2, if not opted in, has state (field presence) is not available.
      Serialization outputs all fields not equal to their defaults.
      The behavior is consistent with proto3 semantics.
    - Required fields (proto2 only) are always serialized.
    - Enum constants are integers; protection against invalid values only
      when parsing from the wire.
    - Enum constants can be generated into container interfaces bearing
      the enum's name (so the referencing code is in Java style).
    - CodedInputByteBufferNano can only take byte[] (not InputStream).
    - Similarly CodedOutputByteBufferNano can only write to byte[].
    - Repeated fields are in arrays, not ArrayList or Vector. Null array
      elements are allowed and silently ignored.
    - Full support for serializing/deserializing repeated packed fields.
    - Support  extensions (in proto2).
    - Unset messages/groups are null, not an immutable empty default
      instance.
    - toByteArray(...) and mergeFrom(...) are now static functions of
      MessageNano.
    - The 'bytes' type translates to the Java type byte[].

    See javanano/README.txt for details.

2014-12-01 version 3.0.0-alpha-1 (C++/Java):

  General
  * Introduced Protocol Buffers language version 3 (aka proto3).

    When protobuf was initially opensourced it implemented Protocol Buffers
    language version 2 (aka proto2), which is why the version number
    started from v2.0.0. From v3.0.0, a new language version (proto3) is
    introduced while the old version (proto2) will continue to be supported.

    The main intent of introducing proto3 is to clean up protobuf before
    pushing the language as the foundation of Google's new API platform.
    In proto3, the language is simplified, both for ease of use and  to
    make it available in a wider range of programming languages. At the
    same time a few features are added to better support common idioms
    found in APIs.

    The following are the main new features in language version 3:

      1. Removal of field presence logic for primitive value fields, removal
         of required fields, and removal of default values. This makes proto3
         significantly easier to implement with open struct representations,
         as in languages like Android Java, Objective C, or Go.
      2. Removal of unknown fields.
      3. Removal of extensions, which are instead replaced by a new standard
         type called Any.
      4. Fix semantics for unknown enum values.
      5. Addition of maps.
      6. Addition of a small set of standard types for representation of time,
         dynamic data, etc.
      7. A well-defined encoding in JSON as an alternative to binary proto
         encoding.

    This release (v3.0.0-alpha-1) includes partial proto3 support for C++ and
    Java. Items 6 (well-known types) and 7 (JSON format) in the above feature
    list are not implemented.

    A new notion "syntax" is introduced to specify whether a .proto file
    uses proto2 or proto3:

      // foo.proto
      syntax = "proto3";
      message Bar {...}

    If omitted, the protocol compiler will generate a warning and "proto2" will
    be used as the default. This warning will be turned into an error in a
    future release.

    We recommend that new Protocol Buffers users use proto3. However, we do not
    generally recommend that existing users migrate from proto2 from proto3 due
    to API incompatibility, and we will continue to support proto2 for a long
    time.

  * Added support for map fields (implemented in C++/Java for both proto2 and
    proto3).

    Map fields can be declared using the following syntax:

      message Foo {
        map<string, string> values = 1;
      }

    Data of a map field will be stored in memory as an unordered map and it
    can be accessed through generated accessors.

  C++
  * Added arena allocation support (for both proto2 and proto3).

    Profiling shows memory allocation and deallocation constitutes a significant
    fraction of CPU-time spent in protobuf code and arena allocation is a
    technique introduced to reduce this cost. With arena allocation, new
    objects will be allocated from a large piece of preallocated memory and
    deallocation of these objects is almost free. Early adoption shows 20% to
    50% improvement in some Google binaries.

    To enable arena support, add the following option to your .proto file:

      option cc_enable_arenas = true;

    Protocol compiler will generate additional code to make the generated
    message classes work with arenas. This does not change the existing API
    of protobuf messages and does not affect wire format. Your existing code
    should continue to work after adding this option. In the future we will
    make this option enabled by default.

    To actually take advantage of arena allocation, you need to use the arena
    APIs when creating messages. A quick example of using the arena API:

      {
        google::protobuf::Arena arena;
        // Allocate a protobuf message in the arena.
        MyMessage* message = Arena::CreateMessage<MyMessage>(&arena);
        // All submessages will be allocated in the same arena.
        if (!message->ParseFromString(data)) {
          // Deal with malformed input data.
        }
        // Must not delete the message here. It will be deleted automatically
        // when the arena is destroyed.
      }

    Currently arena does not work with map fields. Enabling arena in a .proto
    file containing map fields will result in compile errors in the generated
    code. This will be addressed in a future release.

2014-10-20 version 2.6.1:

  C++
  * Added atomicops support for Solaris.
  * Released memory allocated by InitializeDefaultRepeatedFields() and
    GetEmptyString(). Some memory sanitizers reported them as memory leaks.

  Java
  * Updated DynamicMessage.setField() to handle repeated enum values
    correctly.
  * Fixed a bug that caused NullPointerException to be thrown when
    converting manually constructed FileDescriptorProto to
    FileDescriptor.

  Python
  * Fixed WhichOneof() to work with de-serialized protobuf messages.
  * Fixed a missing file problem of Python C++ implementation.

2014-08-15 version 2.6.0:

  General
  * Added oneofs(unions) feature. Fields in the same oneof will share
    memory and at most one field can be set at the same time. Use the
    oneof keyword to define a oneof like:
      message SampleMessage {
        oneof test_oneof {
          string name = 4;
          YourMessage sub_message = 9;
        }
      }
  * Files, services, enums, messages, methods and enum values can be marked
    as deprecated now.
  * Added Support for list values, including lists of messages, when
    parsing text-formatted protos in C++ and Java.
      For example:  foo: [1, 2, 3]

  C++
  * Enhanced customization on TestFormat printing.
  * Added SwapFields() in reflection API to swap a subset of fields.
    Added SetAllocatedMessage() in reflection API.
  * Repeated primitive extensions are now packable. The
    [packed=true] option only affects serializers. Therefore, it is
    possible to switch a repeated extension field to packed format
    without breaking backwards-compatibility.
  * Various speed optimizations.

  Java
  * writeTo() method in ByteString can now write a substring to an
    output stream. Added endWith() method for ByteString.
  * ByteString and ByteBuffer are now supported in CodedInputStream
    and CodedOutputStream.
  * java_generate_equals_and_hash can now be used with the LITE_RUNTIME.

  Python
  * A new C++-backed extension module (aka "cpp api v2") that replaces the
    old ("cpp api v1") one.  Much faster than the pure Python code.  This one
    resolves many bugs and is recommended for general use over the
    pure Python when possible.
  * Descriptors now have enum_types_by_name and extension_types_by_name dict
    attributes.
  * Support for Python 3.

2013-02-27 version 2.5.0:

  General
  * New notion "import public" that allows a proto file to forward the content
    it imports to its importers. For example,
      // foo.proto
      import public "bar.proto";
      import "baz.proto";

      // qux.proto
      import "foo.proto";
      // Stuff defined in bar.proto may be used in this file, but stuff from
      // baz.proto may NOT be used without importing it explicitly.
    This is useful for moving proto files. To move a proto file, just leave
    a single "import public" in the old proto file.
  * New enum option "allow_alias" that specifies whether different symbols can
    be assigned the same numeric value. Default value is "true". Setting it to
    false causes the compiler to reject enum definitions where multiple symbols
    have the same numeric value.
    Note: We plan to flip the default value to "false" in a future release.
    Projects using enum aliases should set the option to "true" in their .proto
    files.

  C++
  * New generated method set_allocated_foo(Type* foo) for message and string
    fields. This method allows you to set the field to a pre-allocated object
    and the containing message takes the ownership of that object.
  * Added SetAllocatedExtension() and ReleaseExtension() to extensions API.
  * Custom options are now formatted correctly when descriptors are printed in
    text format.
  * Various speed optimizations.

  Java
  * Comments in proto files are now collected and put into generated code as
    comments for corresponding classes and data members.
  * Added Parser to parse directly into messages without a Builder. For
    example,
      Foo foo = Foo.PARSER.ParseFrom(input);
    Using Parser is ~25% faster than using Builder to parse messages.
  * Added getters/setters to access the underlying ByteString of a string field
    directly.
  * ByteString now supports more operations: substring(), prepend(), and
    append(). The implementation of ByteString uses a binary tree structure
    to support these operations efficiently.
  * New method findInitializationErrors() that lists all missing required
    fields.
  * Various code size and speed optimizations.

  Python
  * Added support for dynamic message creation. DescriptorDatabase,
    DescriptorPool, and MessageFactory work like their C++ counterparts to
    simplify Descriptor construction from *DescriptorProtos, and MessageFactory
    provides a message instance from a Descriptor.
  * Added pickle support for protobuf messages.
  * Unknown fields are now preserved after parsing.
  * Fixed bug where custom options were not correctly populated. Custom
    options can be accessed now.
  * Added EnumTypeWrapper that provides better accessibility to enum types.
  * Added ParseMessage(descriptor, bytes) to generate a new Message instance
    from a descriptor and a byte string.

2011-05-01 version 2.4.1:

  C++
  * Fixed the friendship problem for old compilers to make the library now gcc 3
    compatible again.
  * Fixed vcprojects/extract_includes.bat to extract compiler/plugin.h.

  Java
  * Removed usages of JDK 1.6 only features to make the library now JDK 1.5
    compatible again.
  * Fixed a bug about negative enum values.
  * serialVersionUID is now defined in generated messages for java serializing.
  * Fixed protoc to use java.lang.Object, which makes "Object" now a valid
    message name again.

  Python
  * Experimental C++ implementation now requires C++ protobuf library installed.
    See the README.txt in the python directory for details.

2011-02-02 version 2.4.0:

  General
  * The RPC (cc|java|py)_generic_services default value is now false instead of
    true.
  * Custom options can have aggregate types. For example,
      message MyOption {
        optional string comment = 1;
        optional string author = 2;
      }
      extend google.protobuf.FieldOptions {
        optional MyOption myoption = 12345;
      }
    This option can now be set as follows:
      message SomeType {
        optional int32 field = 1 [(myoption) = { comment:'x' author:'y' }];
      }

  C++
  * Various speed and code size optimizations.
  * Added a release_foo() method on string and message fields.
  * Fixed gzip_output_stream sub-stream handling.

  Java
  * Builders now maintain sub-builders for sub-messages. Use getFooBuilder() to
    get the builder for the sub-message "foo". This allows you to repeatedly
    modify deeply-nested sub-messages without rebuilding them.
  * Builder.build() no longer invalidates the Builder for generated messages
    (You may continue to modify it and then build another message).
  * Code generator will generate efficient equals() and hashCode()
    implementations if new option java_generate_equals_and_hash is enabled.
    (Otherwise, reflection-based implementations are used.)
  * Generated messages now implement Serializable.
  * Fields with [deprecated=true] will be marked with @Deprecated in Java.
  * Added lazy conversion of UTF-8 encoded strings to String objects to improve
    performance.
  * Various optimizations.
  * Enum value can be accessed directly, instead of calling getNumber() on the
    enum member.
  * For each enum value, an integer constant is also generated with the suffix
    _VALUE.

  Python
  * Added an experimental  C++ implementation for Python messages via a Python
    extension. Implementation type is controlled by an environment variable
    PROTOCOL_BUFFERS_PYTHON_IMPLEMENTATION (valid values: "cpp" and "python")
    The default value is currently "python" but will be changed to "cpp" in
    future release.
  * Improved performance on message instantiation significantly.
    Most of the work on message instantiation is done just once per message
    class, instead of once per message instance.
  * Improved performance on text message parsing.
  * Allow add() to forward keyword arguments to the concrete class.
      E.g. instead of
        item = repeated_field.add()
        item.foo = bar
        item.baz = quux
      You can do:
        repeated_field.add(foo=bar, baz=quux)
  * Added a sort() interface to the BaseContainer.
  * Added an extend() method to repeated composite fields.
  * Added UTF8 debug string support.

2010-01-08 version 2.3.0:

  General
  * Parsers for repeated numeric fields now always accept both packed and
    unpacked input.  The [packed=true] option only affects serializers.
    Therefore, it is possible to switch a field to packed format without
    breaking backwards-compatibility -- as long as all parties are using
    protobuf 2.3.0 or above, at least.
  * The generic RPC service code generated by the C++, Java, and Python
    generators can be disabled via file options:
      option cc_generic_services = false;
      option java_generic_services = false;
      option py_generic_services = false;
    This allows plugins to generate alternative code, possibly specific to some
    particular RPC implementation.

  protoc
  * Now supports a plugin system for code generators.  Plugins can generate
    code for new languages or inject additional code into the output of other
    code generators.  Plugins are just binaries which accept a protocol buffer
    on stdin and write a protocol buffer to stdout, so they may be written in
    any language.  See src/google/protobuf/compiler/plugin.proto.
    **WARNING**:  Plugins are experimental.  The interface may change in a
    future version.
  * If the output location ends in .zip or .jar, protoc will write its output
    to a zip/jar archive instead of a directory.  For example:
      protoc --java_out=myproto_srcs.jar --python_out=myproto.zip myproto.proto
    Currently the archive contents are not compressed, though this could change
    in the future.
  * inf, -inf, and nan can now be used as default values for float and double
    fields.

  C++
  * Various speed and code size optimizations.
  * DynamicMessageFactory is now fully thread-safe.
  * Message::Utf8DebugString() method is like DebugString() but avoids escaping
    UTF-8 bytes.
  * Compiled-in message types can now contain dynamic extensions, through use
    of CodedInputStream::SetExtensionRegistry().
  * Now compiles shared libraries (DLLs) by default on Cygwin and MinGW, to
    match other platforms.  Use --disable-shared to avoid this.

  Java
  * parseDelimitedFrom() and mergeDelimitedFrom() now detect EOF and return
    false/null instead of throwing an exception.
  * Fixed some initialization ordering bugs.
  * Fixes for OpenJDK 7.

  Python
  * 10-25 times faster than 2.2.0, still pure-Python.
  * Calling a mutating method on a sub-message always instantiates the message
    in its parent even if the mutating method doesn't actually mutate anything
    (e.g. parsing from an empty string).
  * Expanded descriptors a bit.

2009-08-11 version 2.2.0:

  C++
  * Lite mode:  The "optimize_for = LITE_RUNTIME" option causes the compiler
    to generate code which only depends libprotobuf-lite, which is much smaller
    than libprotobuf but lacks descriptors, reflection, and some other features.
  * Fixed bug where Message.Swap(Message) was only implemented for
    optimize_for_speed.  Swap now properly implemented in both modes
    (Issue 91).
  * Added RemoveLast and SwapElements(index1, index2) to Reflection
    interface for repeated elements.
  * Added Swap(Message) to Reflection interface.
  * Floating-point literals in generated code that are intended to be
    single-precision now explicitly have 'f' suffix to avoid pedantic warnings
    produced by some compilers.
  * The [deprecated=true] option now causes the C++ code generator to generate
    a GCC-style deprecation annotation (no-op on other compilers).
  * google::protobuf::GetEnumDescriptor<SomeGeneratedEnumType>() returns the
    EnumDescriptor for that type -- useful for templates which cannot call
    SomeGeneratedEnumType_descriptor().
  * Various optimizations and obscure bug fixes.

  Java
  * Lite mode:  The "optimize_for = LITE_RUNTIME" option causes the compiler
    to generate code which only depends libprotobuf-lite, which is much smaller
    than libprotobuf but lacks descriptors, reflection, and some other features.
  * Lots of style cleanups.

  Python
  * Fixed endianness bug with floats and doubles.
  * Text format parsing support.
  * Fix bug with parsing packed repeated fields in embedded messages.
  * Ability to initialize fields by passing keyword args to constructor.
  * Support iterators in extend and __setslice__ for containers.

2009-05-13 version 2.1.0:

  General
  * Repeated fields of primitive types (types other that string, group, and
    nested messages) may now use the option [packed = true] to get a more
    efficient encoding.  In the new encoding, the entire list is written
    as a single byte blob using the "length-delimited" wire type.  Within
    this blob, the individual values are encoded the same way they would
    be normally except without a tag before each value (thus, they are
    tightly "packed").
  * For each field, the generated code contains an integer constant assigned
    to the field number.  For example, the .proto file:
      message Foo { optional int bar_baz = 123; }
    would generate the following constants, all with the integer value 123:
      C++:     Foo::kBarBazFieldNumber
      Java:    Foo.BAR_BAZ_FIELD_NUMBER
      Python:  Foo.BAR_BAZ_FIELD_NUMBER
    Constants are also generated for extensions, with the same naming scheme.
    These constants may be used as switch cases.
  * Updated bundled Google Test to version 1.3.0.  Google Test is now bundled
    in its verbatim form as a nested autoconf package, so you can drop in any
    other version of Google Test if needed.
  * optimize_for = SPEED is now the default, by popular demand.  Use
    optimize_for = CODE_SIZE if code size is more important in your app.
  * It is now an error to define a default value for a repeated field.
    Previously, this was silently ignored (it had no effect on the generated
    code).
  * Fields can now be marked deprecated like:
      optional int32 foo = 1 [deprecated = true];
    Currently this does not have any actual effect, but in the future the code
    generators may generate deprecation annotations in each language.
  * Cross-compiling should now be possible using the --with-protoc option to
    configure.  See README.txt for more info.

  protoc
  * --error_format=msvs option causes errors to be printed in Visual Studio
    format, which should allow them to be clicked on in the build log to go
    directly to the error location.
  * The type name resolver will no longer resolve type names to fields.  For
    example, this now works:
      message Foo {}
      message Bar {
        optional int32 Foo = 1;
        optional Foo baz = 2;
      }
    Previously, the type of "baz" would resolve to "Bar.Foo", and you'd get
    an error because Bar.Foo is a field, not a type.  Now the type of "baz"
    resolves to the message type Foo.  This change is unlikely to make a
    difference to anyone who follows the Protocol Buffers style guide.

  C++
  * Several optimizations, including but not limited to:
    - Serialization, especially to flat arrays, is 10%-50% faster, possibly
      more for small objects.
    - Several descriptor operations which previously required locking no longer
      do.
    - Descriptors are now constructed lazily on first use, rather than at
      process startup time.  This should save memory in programs which do not
      use descriptors or reflection.
    - UnknownFieldSet completely redesigned to be more efficient (especially in
      terms of memory usage).
    - Various optimizations to reduce code size (though the serialization speed
      optimizations increased code size).
  * Message interface has method ParseFromBoundedZeroCopyStream() which parses
    a limited number of bytes from an input stream rather than parsing until
    EOF.
  * GzipInputStream and GzipOutputStream support reading/writing gzip- or
    zlib-compressed streams if zlib is available.
    (google/protobuf/io/gzip_stream.h)
  * DescriptorPool::FindAllExtensions() and corresponding
    DescriptorDatabase::FindAllExtensions() can be used to enumerate all
    extensions of a given type.
  * For each enum type Foo, protoc will generate functions:
      const string& Foo_Name(Foo value);
      bool Foo_Parse(const string& name, Foo* result);
    The former returns the name of the enum constant corresponding to the given
    value while the latter finds the value corresponding to a name.
  * RepeatedField and RepeatedPtrField now have back-insertion iterators.
  * String fields now have setters that take a char* and a size, in addition
    to the existing ones that took char* or const string&.
  * DescriptorPool::AllowUnknownDependencies() may be used to tell
    DescriptorPool to create placeholder descriptors for unknown entities
    referenced in a FileDescriptorProto.  This can allow you to parse a .proto
    file without having access to other .proto files that it imports, for
    example.
  * Updated gtest to latest version.  The gtest package is now included as a
    nested autoconf package, so it should be able to drop new versions into the
    "gtest" subdirectory without modification.

  Java
  * Fixed bug where Message.mergeFrom(Message) failed to merge extensions.
  * Message interface has new method toBuilder() which is equivalent to
    newBuilderForType().mergeFrom(this).
  * All enums now implement the ProtocolMessageEnum interface.
  * Setting a field to null now throws NullPointerException.
  * Fixed tendency for TextFormat's parsing to overflow the stack when
    parsing large string values.  The underlying problem is with Java's
    regex implementation (which unfortunately uses recursive backtracking
    rather than building an NFA).  Worked around by making use of possessive
    quantifiers.
  * Generated service classes now also generate pure interfaces.  For a service
    Foo, Foo.Interface is a pure interface containing all of the service's
    defined methods.  Foo.newReflectiveService() can be called to wrap an
    instance of this interface in a class that implements the generic
    RpcService interface, which provides reflection support that is usually
    needed by RPC server implementations.
  * RPC interfaces now support blocking operation in addition to non-blocking.
    The protocol compiler generates separate blocking and non-blocking stubs
    which operate against separate blocking and non-blocking RPC interfaces.
    RPC implementations will have to implement the new interfaces in order to
    support blocking mode.
  * New I/O methods parseDelimitedFrom(), mergeDelimitedFrom(), and
    writeDelimitedTo() read and write "delimited" messages from/to a stream,
    meaning that the message size precedes the data.  This way, you can write
    multiple messages to a stream without having to worry about delimiting
    them yourself.
  * Throw a more descriptive exception when build() is double-called.
  * Add a method to query whether CodedInputStream is at the end of the input
    stream.
  * Add a method to reset a CodedInputStream's size counter; useful when
    reading many messages with the same stream.
  * equals() and hashCode() now account for unknown fields.

  Python
  * Added slicing support for repeated scalar fields. Added slice retrieval and
    removal of repeated composite fields.
  * Updated RPC interfaces to allow for blocking operation.  A client may
    now pass None for a callback when making an RPC, in which case the
    call will block until the response is received, and the response
    object will be returned directly to the caller.  This interface change
    cannot be used in practice until RPC implementations are updated to
    implement it.
  * Changes to input_stream.py should make protobuf compatible with appengine.

2008-11-25 version 2.0.3:

  protoc
  * Enum values may now have custom options, using syntax similar to field
    options.
  * Fixed bug where .proto files which use custom options but don't actually
    define them (i.e. they import another .proto file defining the options)
    had to explicitly import descriptor.proto.
  * Adjacent string literals in .proto files will now be concatenated, like in
    C.
  * If an input file is a Windows absolute path (e.g. "C:\foo\bar.proto") and
    the import path only contains "." (or contains "." but does not contain
    the file), protoc incorrectly thought that the file was under ".", because
    it thought that the path was relative (since it didn't start with a slash).
    This has been fixed.

  C++
  * Generated message classes now have a Swap() method which efficiently swaps
    the contents of two objects.
  * All message classes now have a SpaceUsed() method which returns an estimate
    of the number of bytes of allocated memory currently owned by the object.
    This is particularly useful when you are reusing a single message object
    to improve performance but want to make sure it doesn't bloat up too large.
  * New method Message::SerializeAsString() returns a string containing the
    serialized data.  May be more convenient than calling
    SerializeToString(string*).
  * In debug mode, log error messages when string-type fields are found to
    contain bytes that are not valid UTF-8.
  * Fixed bug where a message with multiple extension ranges couldn't parse
    extensions.
  * Fixed bug where MergeFrom(const Message&) didn't do anything if invoked on
    a message that contained no fields (but possibly contained extensions).
  * Fixed ShortDebugString() to not be O(n^2).  Durr.
  * Fixed crash in TextFormat parsing if the first token in the input caused a
    tokenization error.
  * Fixed obscure bugs in zero_copy_stream_impl.cc.
  * Added support for HP C++ on Tru64.
  * Only build tests on "make check", not "make".
  * Fixed alignment issue that caused crashes when using DynamicMessage on
    64-bit Sparc machines.
  * Simplify template usage to work with MSVC 2003.
  * Work around GCC 4.3.x x86_64 compiler bug that caused crashes on startup.
    (This affected Fedora 9 in particular.)
  * Now works on "Solaris 10 using recent Sun Studio".

  Java
  * New overload of mergeFrom() which parses a slice of a byte array instead
    of the whole thing.
  * New method ByteString.asReadOnlyByteBuffer() does what it sounds like.
  * Improved performance of isInitialized() when optimizing for code size.

  Python
  * Corrected ListFields() signature in Message base class to match what
    subclasses actually implement.
  * Some minor refactoring.
  * Don't pass self as first argument to superclass constructor (no longer
    allowed in Python 2.6).

2008-09-29 version 2.0.2:

  General
  * License changed from Apache 2.0 to 3-Clause BSD.
  * It is now possible to define custom "options", which are basically
    annotations which may be placed on definitions in a .proto file.
    For example, you might define a field option called "foo" like so:
      import "google/protobuf/descriptor.proto"
      extend google.protobuf.FieldOptions {
        optional string foo = 12345;
      }
    Then you annotate a field using the "foo" option:
      message MyMessage {
        optional int32 some_field = 1 [(foo) = "bar"]
      }
    The value of this option is then visible via the message's
    Descriptor:
      const FieldDescriptor* field =
        MyMessage::descriptor()->FindFieldByName("some_field");
      assert(field->options().GetExtension(foo) == "bar");
    This feature has been implemented and tested in C++ and Java.
    Other languages may or may not need to do extra work to support
    custom options, depending on how they construct descriptors.

  C++
  * Fixed some GCC warnings that only occur when using -pedantic.
  * Improved static initialization code, making ordering more
    predictable among other things.
  * TextFormat will no longer accept messages which contain multiple
    instances of a singular field.  Previously, the latter instance
    would overwrite the former.
  * Now works on systems that don't have hash_map.

  Java
  * Print @Override annotation in generated code where appropriate.

  Python
  * Strings now use the "unicode" type rather than the "str" type.
    String fields may still be assigned ASCII "str" values; they will
    automatically be converted.
  * Adding a property to an object representing a repeated field now
    raises an exception.  For example:
      # No longer works (and never should have).
      message.some_repeated_field.foo = 1

  Windows
  * We now build static libraries rather than DLLs by default on MSVC.
    See vsprojects/readme.txt for more information.

2008-08-15 version 2.0.1:

  protoc
  * New flags --encode and --decode can be used to convert between protobuf text
    format and binary format from the command-line.
  * New flag --descriptor_set_out can be used to write FileDescriptorProtos for
    all parsed files directly into a single output file.  This is particularly
    useful if you wish to parse .proto files from programs written in languages
    other than C++: just run protoc as a background process and have it output
    a FileDescriptorList, then parse that natively.
  * Improved error message when an enum value's name conflicts with another
    symbol defined in the enum type's scope, e.g. if two enum types declared
    in the same scope have values with the same name.  This is disallowed for
    compatibility with C++, but this wasn't clear from the error.
  * Fixed absolute output paths on Windows.
  * Allow trailing slashes in --proto_path mappings.

  C++
  * Reflection objects are now per-class rather than per-instance.  To make this
    possible, the Reflection interface had to be changed such that all methods
    take the Message instance as a parameter.  This change improves performance
    significantly in memory-bandwidth-limited use cases, since it makes the
    message objects smaller.  Note that source-incompatible interface changes
    like this will not be made again after the library leaves beta.
  * Heuristically detect sub-messages when printing unknown fields.
  * Fix static initialization ordering bug that caused crashes at startup when
    compiling on Mac with static linking.
  * Fixed TokenizerTest when compiling with -DNDEBUG on Linux.
  * Fixed incorrect definition of kint32min.
  * Fix bytes type setter to work with byte sequences with embedded NULLs.
  * Other irrelevant tweaks.

  Java
  * Fixed UnknownFieldSet's parsing of varints larger than 32 bits.
  * Fixed TextFormat's parsing of "inf" and "nan".
  * Fixed TextFormat's parsing of comments.
  * Added info to Java POM that will be required when we upload the
    package to a Maven repo.

  Python
  * MergeFrom(message) and CopyFrom(message) are now implemented.
  * SerializeToString() raises an exception if the message is missing required
    fields.
  * Code organization improvements.
  * Fixed doc comments for RpcController and RpcChannel, which had somehow been
    swapped.
  * Fixed text_format_test on Windows where floating-point exponents sometimes
    contain extra zeros.
  * Fix Python service CallMethod() implementation.

  Other
  * Improved readmes.
  * VIM syntax highlighting improvements.

2008-07-07 version 2.0.0:

  * First public release.<|MERGE_RESOLUTION|>--- conflicted
+++ resolved
@@ -1,4 +1,3 @@
-<<<<<<< HEAD
 2022-07-01 Unreleased version
   C++
   * cpp_generated_lib_linked support is removed in protoc
@@ -81,7 +80,7 @@
   Compiler
   * Print full path name of source .proto file on error
   * Include proto message type in the annotation comments.
-=======
+
 2022-11-29 version 21.10 (C++/Java/Python/PHP/Objective-C/C#/Ruby)
 
   Java
@@ -91,7 +90,6 @@
   * Fix UPB_LIKELY() for 32-bit Windows builds; update protobuf_deps to point to the current upb 21.x (#11028)
   Other
   * Add public modifiers to kotlin code (#11068)
->>>>>>> d024e3bc
 
 2022-10-26 version 21.9 (C++/Java/Python/PHP/Objective-C/C#/Ruby)
 
