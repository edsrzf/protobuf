--- conflicted
+++ resolved
@@ -1,8 +1,4 @@
-<<<<<<< HEAD
-Unreleased Changes (C++/Java/Python/PHP/Objective-C/C#/Ruby/JavaScript)
-=======
 2021-05-07 version 3.17.0 (C++/Java/Python/PHP/Objective-C/C#/Ruby/JavaScript)
->>>>>>> f807c022
 
   Protocol Compiler
   * Fix the generated source information for reserved values in Enums.
@@ -48,15 +44,10 @@
   * Added a conformance test for the case of multiple fields from the same
     oneof.
 
-<<<<<<< HEAD
 2021-04-06 version 3.16.0 (C++/Java/Python/PHP/Objective-C/C#/Ruby/JavaScript)
-=======
   Other
   * Opensourcing kotlin protos (#8272)
   * Use a newer version of rules_proto, with the new rule `proto_descriptor_set` (#8469)
-
-3.16.0 (C++/Java/Python/PHP/Objective-C/C#/Ruby/JavaScript)
->>>>>>> f807c022
 
   C++
   * Fix compiler warnings issue found in conformance_test_runner #8189 (#8190)
