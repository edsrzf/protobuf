--- conflicted
+++ resolved
@@ -4,11 +4,7 @@
   <parent>
     <groupId>com.google.protobuf</groupId>
     <artifactId>protobuf-parent</artifactId>
-<<<<<<< HEAD
-    <version>3.15.0</version>
-=======
     <version>3.15.1</version>
->>>>>>> 052dc799
   </parent>
 
   <artifactId>protobuf-java</artifactId>
